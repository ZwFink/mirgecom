--- conflicted
+++ resolved
@@ -33,9 +33,6 @@
 THE SOFTWARE.
 """
 import numpy as np  # noqa
-<<<<<<< HEAD
-from mirgecom.operators import jump
-=======
 from meshmode.dof_array import DOFArray
 from mirgecom.operators import jump
 from mirgecom.fluid import (
@@ -58,7 +55,6 @@
     components and scalar solution components on the interior and exterior of the
     face on which the central flux is to be calculated, and $\hat{n}$ is the normal
     vector.
->>>>>>> 6b06def5
 
     Parameters
     ----------
@@ -99,8 +95,6 @@
 
     The central vector flux, $h$, is calculated as:
 
-<<<<<<< HEAD
-=======
     .. math::
 
         h(\mathbf{v}^-, \mathbf{v}^+; \mathbf{n}) = \frac{1}{2}
@@ -127,7 +121,6 @@
     return trace_pair.avg@normal
 
 
->>>>>>> 6b06def5
 def lfr_flux(cv_tpair, f_tpair, normal, lam):
     r"""Compute Lax-Friedrichs/Rusanov flux after [Hesthaven_2008]_, Section 6.6.
 
