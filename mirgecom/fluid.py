""":mod:`mirgecom.fluid` provides common utilities for fluid simulation.

Conserved Quantities Handling
^^^^^^^^^^^^^^^^^^^^^^^^^^^^^

.. autoclass:: ConservedVars
.. autofunction:: make_conserved

Helper Functions
^^^^^^^^^^^^^^^^

.. autofunction:: velocity_gradient
.. autofunction:: species_mass_fraction_gradient
"""

__copyright__ = """
Copyright (C) 2021 University of Illinois Board of Trustees
"""

__license__ = """
Permission is hereby granted, free of charge, to any person obtaining a copy
of this software and associated documentation files (the "Software"), to deal
in the Software without restriction, including without limitation the rights
to use, copy, modify, merge, publish, distribute, sublicense, and/or sell
copies of the Software, and to permit persons to whom the Software is
furnished to do so, subject to the following conditions:

The above copyright notice and this permission notice shall be included in
all copies or substantial portions of the Software.

THE SOFTWARE IS PROVIDED "AS IS", WITHOUT WARRANTY OF ANY KIND, EXPRESS OR
IMPLIED, INCLUDING BUT NOT LIMITED TO THE WARRANTIES OF MERCHANTABILITY,
FITNESS FOR A PARTICULAR PURPOSE AND NONINFRINGEMENT. IN NO EVENT SHALL THE
AUTHORS OR COPYRIGHT HOLDERS BE LIABLE FOR ANY CLAIM, DAMAGES OR OTHER
LIABILITY, WHETHER IN AN ACTION OF CONTRACT, TORT OR OTHERWISE, ARISING FROM,
OUT OF OR IN CONNECTION WITH THE SOFTWARE OR THE USE OR OTHER DEALINGS IN
THE SOFTWARE.
"""
import numpy as np  # noqa
from meshmode.dof_array import DOFArray  # noqa
from dataclasses import dataclass, fields
from arraycontext import (
    dataclass_array_container,
    with_container_arithmetic,
    get_container_context_recursively
)


@with_container_arithmetic(bcast_obj_array=False,
                           bcast_container_types=(DOFArray, np.ndarray),
                           matmul=True,
                           _cls_has_array_context_attr=True,
                           rel_comparison=True)
@dataclass_array_container
@dataclass(frozen=True)
class ConservedVars:
    r"""Store and resolve quantities according to the fluid conservation equations.

    Store and resolve quantities that correspond to the fluid conservation equations
    for the canonical conserved quantities (mass, energy, momentum,
    and species masses) per unit volume: $(\rho,\rho{E},\rho\vec{V},
    \rho{Y_s})$ from an agglomerated object array.  This data structure is intimately
    related to the helper function :func:`make_conserved` which forms CV objects from
    flat object array representations of the data.

    .. attribute:: dim

        Integer indicating spatial dimension of the simulation

    .. attribute:: mass

        :class:`~meshmode.dof_array.DOFArray` for scalars or object array of
        :class:`~meshmode.dof_array.DOFArray` for vector quantities corresponding
        to the mass continuity equation.

    .. attribute:: energy

        :class:`~meshmode.dof_array.DOFArray` for scalars or object array of
        :class:`~meshmode.dof_array.DOFArray` for vector quantities corresponding
        to the energy conservation equation.

    .. attribute:: momentum

        Object array (:class:`numpy.ndarray`) with shape ``(ndim,)``
        of :class:`~meshmode.dof_array.DOFArray` , or an object array with shape
        ``(ndim, ndim)`` respectively for scalar or vector quantities corresponding
        to the ndim equations of momentum conservation.

    .. attribute:: species_mass

        Object array (:class:`numpy.ndarray`) with shape ``(nspecies,)``
        of :class:`~meshmode.dof_array.DOFArray`, or an object array with shape
        ``(nspecies, ndim)`` respectively for scalar or vector quantities
        corresponding to the `nspecies` species mass conservation equations.

    :example::

        Use `ConservedVars` to access the fluid conserved variables (CV).

        The vector of fluid CV is commonly denoted as $\mathbf{Q}$, and for a
        fluid mixture with `nspecies` species and in `ndim` spatial dimensions takes
        the form:

        .. math::

            \mathbf{Q} &=
            \begin{bmatrix}\rho\\\rho{E}\\\rho{v}_{i}\\\rho{Y}_{\alpha}\end{bmatrix},

        with the `ndim`-vector components of fluid velocity ($v_i$), and the
        `nspecies`-vector of species mass fractions ($Y_\alpha$). In total, the
        fluid system has $N_{\text{eq}}$ = (`ndim + 2 + nspecies`) equations.

        Internally to `MIRGE-Com`, $\mathbf{Q}$ is stored as an object array
        (:class:`numpy.ndarray`) of :class:`~meshmode.dof_array.DOFArray`, one for
        each component of the fluid $\mathbf{Q}$, i.e. a flat object array of
        $N_{\text{eq}}$ :class:`~meshmode.dof_array.DOFArray`.

        To use this dataclass for a fluid CV-specific view on the content of
        $\mathbf{Q}$, one can call :func:`make_conserved` to get a `ConservedVars`
        dataclass object that resolves the fluid CV associated with each conservation
        equation::

            fluid_cv = make_conserved(dim=ndim, q=Q),

        after which::

            fluid_mass_density = fluid_cv.mass  # a DOFArray with fluid density
            fluid_momentum_density = fluid_cv.momentum  # ndim-vector obj array
            fluid_species_mass_density = fluid_cv.species_mass  # nspecies-vector

        Examples of using `ConservedVars` as in this example can be found in:

        - :mod:`~mirgecom.boundary`
        - :mod:`~mirgecom.euler`
        - :mod:`~mirgecom.initializers`
        - :mod:`~mirgecom.simutil`

    :example::

        Use `join` to create an agglomerated $\mathbf{Q}$ array from the
        fluid conserved quantities (CV).

        See the first example for the definition of CV, $\mathbf{Q}$, `ndim`,
        `nspecies`, and $N_{\text{eq}}$.

        Often, a user starts with the fluid conserved quantities like mass and
        energy densities, and it is desired to glom those quantities together into
        a *MIRGE*-compatible $\mathbf{Q}$ data structure.

        For example, a solution initialization routine may set the fluid
        quantities::

            rho = ... # rho is a DOFArray with fluid density
            v = ... # v is an ndim-vector of DOFArray with components of velocity
            e = ... # e is a DOFArray with fluid energy

        An agglomerated array of fluid independent variables can then be
        created with::

            q = cv.join()

        after which *q* will be an obj array of $N_{\text{eq}}$ DOFArrays containing
        the fluid conserved state data.

        Examples of this sort of use for `join` can be found in:

        - :mod:`~mirgecom.initializers`

    :example::

        Use `ConservedVars` to access a vector quantity for each fluid equation.

        See the first example for the definition of CV, $\mathbf{Q}$, `ndim`,
        `nspecies`, and $N_{\text{eq}}$.

        Suppose the user wants to access the gradient of the fluid state,
        $\nabla\mathbf{Q}$, in a fluid-specific way. For a fluid $\mathbf{Q}$,
        such an object would be:

        .. math::

            \nabla\mathbf{Q} &=
            \begin{bmatrix}(\nabla\rho)_j\\(\nabla\rho{E})_j\\(\nabla\rho{v}_{i})_j
            \\(\nabla\rho{Y}_{\alpha})_j\end{bmatrix},

        where $1 \le j \le \text{ndim}$, such that the first component of
        $\mathbf{Q}$ is an `ndim`-vector corresponding to the gradient of the fluid
        density, i.e. object array of `ndim` `DOFArray`. Similarly for the energy
        term. The momentum part of $\nabla\mathbf{Q}$ is a 2D array with shape
        ``(ndim, ndim)`` with each row corresponding to the gradient of a component
        of the `ndim`-vector of fluid momentum.  The species portion of
        $\nabla\mathbf{Q}$ is a 2D array with shape ``(nspecies, ndim)`` with each
        row being the gradient of a component of the `nspecies`-vector corresponding
        to the species mass.

        Presuming that `grad_q` is the agglomerated *MIRGE* data structure with the
        gradient data, this dataclass can be used to get a fluid CV-specific view on
        the content of $\nabla\mathbf{Q}$. One can call :func:`make_conserved` to
        get a `ConservedVars` dataclass object that resolves the vector quantity
        associated with each conservation equation::

            grad_q = gradient_operator(discr, q)
            grad_cv = make_conserved(ndim, q=grad_q),

        after which::

            grad_mass = grad_cv.mass  # an `ndim`-vector grad(fluid density)
            grad_momentum = grad_cv.momentum  # 2D array shape=(ndim, ndim)
            grad_spec = grad_cv.species_mass  # 2D (nspecies, ndim)

        Examples of this type of use for `ConservedVars` can be found in:

        - :func:`~mirgecom.inviscid.inviscid_flux`

    .. automethod:: join
    .. automethod:: replace
    """

    mass: DOFArray
    energy: DOFArray
    momentum: np.ndarray
    species_mass: np.ndarray = np.empty((0,), dtype=object)  # empty = immutable

    @property
    def array_context(self):
        """Return an array context for the :class:`ConservedVars` object."""
<<<<<<< HEAD
        from arraycontext import get_container_context_recursively
=======
>>>>>>> 58774d0e
        return get_container_context_recursively(self.mass)

    @property
    def dim(self):
        """Return the number of physical dimensions."""
        return len(self.momentum)

    @property
    def velocity(self):
        """Return the fluid velocity = momentum / mass."""
        return self.momentum / self.mass

    @property
    def speed(self):
        """Return the fluid velocity = momentum / mass."""
        return self.array_context.np.sqrt(np.dot(self.velocity, self.velocity))

    @property
    def nspecies(self):
        """Return the number of mixture species."""
        return len(self.species_mass)

    @property
    def species_mass_fractions(self):
        """Return the species mass fractions y = species_mass / mass."""
        return self.species_mass / self.mass

    def join(self):
        """Return a flat object array representation of the conserved quantities."""
        return _join_conserved(
            dim=self.dim,
            mass=self.mass,
            energy=self.energy,
            momentum=self.momentum,
            species_mass=self.species_mass)

    def __reduce__(self):
        """Return a tuple reproduction of self for pickling."""
        return (ConservedVars, tuple(getattr(self, f.name)
                                    for f in fields(ConservedVars)))

    def replace(self, **kwargs):
        """Return a copy of *self* with the attributes in *kwargs* replaced."""
        from dataclasses import replace
        return replace(self, **kwargs)


def _aux_shape(ary, leading_shape):
    """:arg leading_shape: a tuple with which ``ary.shape`` is expected to begin."""
    from meshmode.dof_array import DOFArray
    if (isinstance(ary, np.ndarray) and ary.dtype == object
            and not isinstance(ary, DOFArray)):
        naxes = len(leading_shape)
        if ary.shape[:naxes] != leading_shape:
            raise ValueError("array shape does not start with expected leading "
                    "dimensions")
        return ary.shape[naxes:]
    else:
        if leading_shape != ():
            raise ValueError("array shape does not start with expected leading "
                    "dimensions")
        return ()


def get_num_species(dim, q):
    """Return number of mixture species."""
    return len(q) - (dim + 2)


def _split_conserved(dim, q):
    """Get quantities corresponding to fluid conservation equations.

    Return a :class:`ConservedVars` with quantities corresponding to the
    canonical conserved quantities, mass, energy, momentum, and any species'
    masses, from an agglomerated object array, *q*. For single component gases,
    i.e. for those state vectors *q* that do not contain multi-species mixtures, the
    returned dataclass :attr:`ConservedVars.species_mass` will be set to an empty
    array.
    """
    nspec = get_num_species(dim, q)
    return ConservedVars(mass=q[0], energy=q[1], momentum=q[2:2+dim],
                         species_mass=q[2+dim:2+dim+nspec])


def _join_conserved(dim, mass, energy, momentum, species_mass=None):
    if species_mass is None:  # empty: immutable
        species_mass = np.empty((0,), dtype=object)

    nspec = len(species_mass)
    aux_shapes = [
        _aux_shape(mass, ()),
        _aux_shape(energy, ()),
        _aux_shape(momentum, (dim,)),
        _aux_shape(species_mass, (nspec,))]

    from pytools import single_valued
    aux_shape = single_valued(aux_shapes)

    result = np.empty((2+dim+nspec,) + aux_shape, dtype=object)
    result[0] = mass
    result[1] = energy
    result[2:dim+2] = momentum
    result[dim+2:] = species_mass

    return result


def make_conserved(dim, mass=None, energy=None, momentum=None, species_mass=None,
                   q=None, scalar_quantities=None, vector_quantities=None):
    """Create :class:`ConservedVars` from separated conserved quantities."""
    if scalar_quantities is not None:
        return _split_conserved(dim, q=scalar_quantities)
    if vector_quantities is not None:
        return _split_conserved(dim, q=vector_quantities)
    if q is not None:
        return _split_conserved(dim, q=q)
    if mass is None or energy is None or momentum is None:
        raise ValueError("Must have one of *q* or *mass, energy, momentum*.")
    return _split_conserved(
        dim, _join_conserved(dim, mass=mass, energy=energy,
                             momentum=momentum, species_mass=species_mass)
    )


def velocity_gradient(cv, grad_cv):
    r"""
    Compute the gradient of fluid velocity.

    Computes the gradient of fluid velocity from:

    .. math::

        \nabla{v_i} = \frac{1}{\rho}(\nabla(\rho{v_i})-v_i\nabla{\rho}),

    where $v_i$ is ith velocity component.

    .. note::
        The product rule is used to evaluate gradients of the primitive variables
        from the existing data of the gradient of the fluid solution,
        $\nabla\mathbf{Q}$, following [Hesthaven_2008]_, section 7.5.2. If something
        like BR1 ([Bassi_1997]_) is done to treat the viscous terms, then
        $\nabla{\mathbf{Q}}$ should be naturally available.

        Some advantages of doing it this way:

        * avoids an additional DG gradient computation
        * enables the use of a quadrature discretization for computation
        * jibes with the already-applied bcs of $\mathbf{Q}$

    Parameters
    ----------
    cv: ConservedVars
        the fluid conserved variables
    grad_cv: ConservedVars
        the gradients of the fluid conserved variables

    Returns
    -------
    numpy.ndarray
        object array of :class:`~meshmode.dof_array.DOFArray`
        for each row of $\partial_j{v_i}$. e.g. for 2D:
        $\left( \begin{array}{cc}
        \partial_{x}\mathbf{v}_{x}&\partial_{y}\mathbf{v}_{x} \\
        \partial_{x}\mathbf{v}_{y}&\partial_{y}\mathbf{v}_{y} \end{array} \right)$

    """
    return (grad_cv.momentum - np.outer(cv.velocity, grad_cv.mass))/cv.mass


def species_mass_fraction_gradient(cv, grad_cv):
    r"""
    Compute the gradient of species mass fractions.

    Computes the gradient of species mass fractions from:

    .. math::

        \nabla{Y}_{\alpha} =
        \frac{1}{\rho}\left(\nabla(\rho{Y}_{\alpha})-{Y_\alpha}(\nabla{\rho})\right),

    where ${Y}_{\alpha}$ is the mass fraction for species ${\alpha}$.

    Parameters
    ----------
    cv: ConservedVars
        the fluid conserved variables
    grad_cv: ConservedVars
        the gradients of the fluid conserved variables

    Returns
    -------
    numpy.ndarray
        object array of :class:`~meshmode.dof_array.DOFArray`
        representing $\partial_j{Y}_{\alpha}$.
    """
    return (grad_cv.species_mass
            - np.outer(cv.species_mass_fractions, grad_cv.mass))/cv.mass<|MERGE_RESOLUTION|>--- conflicted
+++ resolved
@@ -224,10 +224,6 @@
     @property
     def array_context(self):
         """Return an array context for the :class:`ConservedVars` object."""
-<<<<<<< HEAD
-        from arraycontext import get_container_context_recursively
-=======
->>>>>>> 58774d0e
         return get_container_context_recursively(self.mass)
 
     @property
