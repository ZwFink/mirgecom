--- conflicted
+++ resolved
@@ -1,6 +1,5 @@
 """:mod:`mirgecom.fluid` provides common utilities for fluid simulation.
 
-<<<<<<< HEAD
 State Vector Handling
 ^^^^^^^^^^^^^^^^^^^^^
 
@@ -12,12 +11,8 @@
 ^^^^^^^^^^^^^^^^
 
 .. autofunction:: compute_wavespeed
-.. autofunction:: compute_local_velocity_gradient
-=======
 .. autofunction:: velocity_gradient
 .. autofunction:: species_mass_fraction_gradient
-
->>>>>>> 37364c4a
 """
 
 __copyright__ = """
@@ -46,7 +41,6 @@
 import numpy as np  # noqa
 from pytools.obj_array import make_obj_array
 from meshmode.dof_array import DOFArray  # noqa
-<<<<<<< HEAD
 from dataclasses import dataclass
 
 
@@ -169,9 +163,6 @@
     result[dim+2:] = species_mass
 
     return result
-=======
-from mirgecom.euler import ConservedVars # noqa
->>>>>>> 37364c4a
 
 
 def velocity_gradient(discr, cv, grad_cv):
@@ -203,11 +194,7 @@
     ----------
     discr: grudge.eager.EagerDGDiscretization
         the discretization to use
-<<<<<<< HEAD
-    cv: mirgecom.fluid.ConservedVars
-=======
     cv: ConservedVars
->>>>>>> 37364c4a
         the fluid conserved variables
     grad_cv: ConservedVars
         the gradients of the fluid conserved variables
@@ -256,33 +243,25 @@
         object array of :class:`~meshmode.dof_array.DOFArray`
         representing $\partial_j{Y}_{\alpha}$.
     """
-<<<<<<< HEAD
-    dim = discr.dim
-    velocity = cv.momentum/cv.mass
-    dmass = discr.grad(cv.mass)
-    dmom = np.array([discr.grad(cv.momentum[i]) for i in range(dim)], dtype=object)
-    return (dmom - np.outer(velocity, dmass))/cv.mass
-
-
-def compute_wavespeed(dim, eos, cv: ConservedVars):
-    r"""Return the wavespeed in the flow.
-
-    The wavespeed is calculated as:
-
-    .. math::
-
-        s_w = |\mathbf{v}| + c,
-
-    where $\mathbf{v}$ is the flow velocity and c is the speed of sound in the fluid.
-    """
-    actx = cv.mass.array_context
-
-    v = cv.momentum / cv.mass
-    return actx.np.sqrt(np.dot(v, v)) + eos.sound_speed(cv)
-=======
     nspecies = len(cv.species_mass)
     y = cv.species_mass / cv.mass
     return (1/cv.mass)*make_obj_array([grad_cv.species_mass[i]
                                        - y[i]*grad_cv.mass
                                        for i in range(nspecies)])
->>>>>>> 37364c4a
+
+
+def compute_wavespeed(dim, eos, cv: ConservedVars):
+    r"""Return the wavespeed in the flow.
+
+    The wavespeed is calculated as:
+
+    .. math::
+
+        s_w = |\mathbf{v}| + c,
+
+    where $\mathbf{v}$ is the flow velocity and c is the speed of sound in the fluid.
+    """
+    actx = cv.mass.array_context
+
+    v = cv.momentum / cv.mass
+    return actx.np.sqrt(np.dot(v, v)) + eos.sound_speed(cv)