r""":mod:`mirgecom.euler` helps solve Euler's equations of gas dynamics.

Euler's equations of gas dynamics:

.. math::

    \partial_t \mathbf{Q} = -\nabla\cdot{\mathbf{F}} +
    (\mathbf{F}\cdot\hat{n})_{\partial\Omega}

where:

-  state $\mathbf{Q} = [\rho, \rho{E}, \rho\vec{V}, \rho{Y}_\alpha]$
-  flux $\mathbf{F} = [\rho\vec{V},(\rho{E} + p)\vec{V},
   (\rho(\vec{V}\otimes\vec{V}) + p*\mathbf{I}), \rho{Y}_\alpha\vec{V}]$,
-  unit normal $\hat{n}$ to the domain boundary $\partial\Omega$,
-  vector of species mass fractions ${Y}_\alpha$,
   with $1\le\alpha\le\mathtt{nspecies}$.

RHS Evaluation
^^^^^^^^^^^^^^

.. autofunction:: euler_operator

Logging Helpers
^^^^^^^^^^^^^^^

.. autofunction:: units_for_logging
.. autofunction:: extract_vars_for_logging
"""

__copyright__ = """
Copyright (C) 2021 University of Illinois Board of Trustees
"""

__license__ = """
Permission is hereby granted, free of charge, to any person obtaining a copy
of this software and associated documentation files (the "Software"), to deal
in the Software without restriction, including without limitation the rights
to use, copy, modify, merge, publish, distribute, sublicense, and/or sell
copies of the Software, and to permit persons to whom the Software is
furnished to do so, subject to the following conditions:

The above copyright notice and this permission notice shall be included in
all copies or substantial portions of the Software.

THE SOFTWARE IS PROVIDED "AS IS", WITHOUT WARRANTY OF ANY KIND, EXPRESS OR
IMPLIED, INCLUDING BUT NOT LIMITED TO THE WARRANTIES OF MERCHANTABILITY,
FITNESS FOR A PARTICULAR PURPOSE AND NONINFRINGEMENT. IN NO EVENT SHALL THE
AUTHORS OR COPYRIGHT HOLDERS BE LIABLE FOR ANY CLAIM, DAMAGES OR OTHER
LIABILITY, WHETHER IN AN ACTION OF CONTRACT, TORT OR OTHERWISE, ARISING FROM,
OUT OF OR IN CONNECTION WITH THE SOFTWARE OR THE USE OR OTHER DEALINGS IN
THE SOFTWARE.
"""

import numpy as np  # noqa

from grudge.dof_desc import DOFDesc

from mirgecom.gas_model import make_operator_fluid_states
from mirgecom.inviscid import (
    inviscid_flux,
    inviscid_flux_rusanov,
    inviscid_boundary_flux_for_divergence_operator
)
from mirgecom.operators import div_operator



class _EulerCVTag:
    pass


class _EulerTseedTag:
    pass

def euler_operator(discr, state, gas_model, boundaries, time=0.0,
                   inviscid_numerical_flux_func=inviscid_flux_rusanov,
                   quadrature_tag=None):
    r"""Compute RHS of the Euler flow equations.

    Returns
    -------
    numpy.ndarray
        The right-hand-side of the Euler flow equations:

        .. math::

            \dot{\mathbf{q}} = - \nabla\cdot\mathbf{F} +
                (\mathbf{F}\cdot\hat{n})_{\partial\Omega}

    Parameters
    ----------
    state: :class:`~mirgecom.gas_model.FluidState`

        Fluid state object with the conserved state, and dependent
        quantities.

    boundaries

        Dictionary of boundary functions, one for each valid btag

    time

        Time

    gas_model: :class:`~mirgecom.gas_model.GasModel`

        Physical gas model including equation of state, transport,
        and kinetic properties as required by fluid state

    quadrature_tag

        An optional identifier denoting a particular quadrature
        discretization to use during operator evaluations.
        The default value is *None*.

    Returns
    -------
    :class:`mirgecom.fluid.ConservedVars`
    """
<<<<<<< HEAD
    dd_base = as_dofdesc("vol")
    dd_vol = DOFDesc("vol", quadrature_tag)
    dd_faces = DOFDesc("all_faces", quadrature_tag)

    def interp_to_surf_quad(utpair):
        local_dd = utpair.dd
        local_dd_quad = local_dd.with_discr_tag(quadrature_tag)
        return TracePair(
            local_dd_quad,
            interior=op.project(discr, local_dd, local_dd_quad, utpair.int),
            exterior=op.project(discr, local_dd, local_dd_quad, utpair.ext)
        )

    boundary_states = {
        btag: project_fluid_state(
            discr, dd_base,
            # Make sure we get the state on the quadrature grid
            # restricted to the tag *btag*
            as_dofdesc(btag).with_discr_tag(quadrature_tag),
            state, gas_model) for btag in boundaries
    }

    cv_interior_pairs = [
        # Get the interior trace pairs onto the surface quadrature
        # discretization (if any)
        interp_to_surf_quad(tpair)
        for tpair in interior_trace_pairs(discr, state.cv, tag=_EulerCVTag)
    ]

    tseed_interior_pairs = None
    if state.is_mixture > 0:
        # If this is a mixture, we need to exchange the temperature field because
        # mixture pressure (used in the inviscid flux calculations) depends on
        # temperature and we need to seed the temperature calculation for the
        # (+) part of the partition boundary with the remote temperature data.
        tseed_interior_pairs = [
            # Get the interior trace pairs onto the surface quadrature
            # discretization (if any)
            interp_to_surf_quad(tpair)
            for tpair in interior_trace_pairs(discr, state.temperature, tag=_EulerTseedTag)
        ]

    interior_states = make_fluid_state_trace_pairs(cv_interior_pairs,
                                                   gas_model,
                                                   tseed_interior_pairs)

    # Interpolate the fluid state to the volume quadrature grid
    # (conserved vars and derived vars if applicable)
    state_quad = project_fluid_state(discr, dd_base, dd_vol, state, gas_model)

    inviscid_flux_vol = inviscid_flux(state_quad)
    inviscid_flux_bnd = (

        # Domain boundaries
        sum(boundaries[btag].inviscid_divergence_flux(
            discr,
            # Make sure we get the state on the quadrature grid
            # restricted to the tag *btag*
            as_dofdesc(btag).with_discr_tag(quadrature_tag),
            gas_model,
            state_minus=boundary_states[btag],
            time=time,
            numerical_flux_func=inviscid_numerical_flux_func)
            for btag in boundaries)

        # Interior boundaries
        + sum(inviscid_facial_flux(discr, gas_model=gas_model, state_pair=state_pair,
                                   numerical_flux_func=inviscid_numerical_flux_func)
              for state_pair in interior_states)
    )

    return -div_operator(discr, dd_vol, dd_faces,
=======
    dd_quad_vol = DOFDesc("vol", quadrature_tag)
    dd_quad_faces = DOFDesc("all_faces", quadrature_tag)

    volume_state_quad, interior_boundary_states_quad, domain_boundary_states_quad = \
        make_operator_fluid_states(discr, state, gas_model, boundaries,
                                    quadrature_tag)

    # Compute volume contributions
    inviscid_flux_vol = inviscid_flux(volume_state_quad)

    # Compute interface contributions
    inviscid_flux_bnd = inviscid_boundary_flux_for_divergence_operator(
        discr, gas_model, boundaries, interior_boundary_states_quad,
        domain_boundary_states_quad, quadrature_tag=quadrature_tag,
        numerical_flux_func=inviscid_numerical_flux_func, time=time)

    return -div_operator(discr, dd_quad_vol, dd_quad_faces,
>>>>>>> 4d73bb5a
                         inviscid_flux_vol, inviscid_flux_bnd)


# By default, run unitless
NAME_TO_UNITS = {
    "mass": "",
    "energy": "",
    "momentum": "",
    "temperature": "",
    "pressure": ""
}


def units_for_logging(quantity: str) -> str:
    """Return unit for quantity."""
    return NAME_TO_UNITS[quantity]


def extract_vars_for_logging(dim: int, state, eos) -> dict:
    """Extract state vars."""
    dv = eos.dependent_vars(state)

    from mirgecom.utils import asdict_shallow
    name_to_field = asdict_shallow(state)
    name_to_field.update(asdict_shallow(dv))
    return name_to_field<|MERGE_RESOLUTION|>--- conflicted
+++ resolved
@@ -65,14 +65,6 @@
 from mirgecom.operators import div_operator
 
 
-
-class _EulerCVTag:
-    pass
-
-
-class _EulerTseedTag:
-    pass
-
 def euler_operator(discr, state, gas_model, boundaries, time=0.0,
                    inviscid_numerical_flux_func=inviscid_flux_rusanov,
                    quadrature_tag=None):
@@ -118,80 +110,6 @@
     -------
     :class:`mirgecom.fluid.ConservedVars`
     """
-<<<<<<< HEAD
-    dd_base = as_dofdesc("vol")
-    dd_vol = DOFDesc("vol", quadrature_tag)
-    dd_faces = DOFDesc("all_faces", quadrature_tag)
-
-    def interp_to_surf_quad(utpair):
-        local_dd = utpair.dd
-        local_dd_quad = local_dd.with_discr_tag(quadrature_tag)
-        return TracePair(
-            local_dd_quad,
-            interior=op.project(discr, local_dd, local_dd_quad, utpair.int),
-            exterior=op.project(discr, local_dd, local_dd_quad, utpair.ext)
-        )
-
-    boundary_states = {
-        btag: project_fluid_state(
-            discr, dd_base,
-            # Make sure we get the state on the quadrature grid
-            # restricted to the tag *btag*
-            as_dofdesc(btag).with_discr_tag(quadrature_tag),
-            state, gas_model) for btag in boundaries
-    }
-
-    cv_interior_pairs = [
-        # Get the interior trace pairs onto the surface quadrature
-        # discretization (if any)
-        interp_to_surf_quad(tpair)
-        for tpair in interior_trace_pairs(discr, state.cv, tag=_EulerCVTag)
-    ]
-
-    tseed_interior_pairs = None
-    if state.is_mixture > 0:
-        # If this is a mixture, we need to exchange the temperature field because
-        # mixture pressure (used in the inviscid flux calculations) depends on
-        # temperature and we need to seed the temperature calculation for the
-        # (+) part of the partition boundary with the remote temperature data.
-        tseed_interior_pairs = [
-            # Get the interior trace pairs onto the surface quadrature
-            # discretization (if any)
-            interp_to_surf_quad(tpair)
-            for tpair in interior_trace_pairs(discr, state.temperature, tag=_EulerTseedTag)
-        ]
-
-    interior_states = make_fluid_state_trace_pairs(cv_interior_pairs,
-                                                   gas_model,
-                                                   tseed_interior_pairs)
-
-    # Interpolate the fluid state to the volume quadrature grid
-    # (conserved vars and derived vars if applicable)
-    state_quad = project_fluid_state(discr, dd_base, dd_vol, state, gas_model)
-
-    inviscid_flux_vol = inviscid_flux(state_quad)
-    inviscid_flux_bnd = (
-
-        # Domain boundaries
-        sum(boundaries[btag].inviscid_divergence_flux(
-            discr,
-            # Make sure we get the state on the quadrature grid
-            # restricted to the tag *btag*
-            as_dofdesc(btag).with_discr_tag(quadrature_tag),
-            gas_model,
-            state_minus=boundary_states[btag],
-            time=time,
-            numerical_flux_func=inviscid_numerical_flux_func)
-            for btag in boundaries)
-
-        # Interior boundaries
-        + sum(inviscid_facial_flux(discr, gas_model=gas_model, state_pair=state_pair,
-                                   numerical_flux_func=inviscid_numerical_flux_func)
-              for state_pair in interior_states)
-    )
-
-    return -div_operator(discr, dd_vol, dd_faces,
-=======
     dd_quad_vol = DOFDesc("vol", quadrature_tag)
     dd_quad_faces = DOFDesc("all_faces", quadrature_tag)
 
@@ -209,7 +127,6 @@
         numerical_flux_func=inviscid_numerical_flux_func, time=time)
 
     return -div_operator(discr, dd_quad_vol, dd_quad_faces,
->>>>>>> 4d73bb5a
                          inviscid_flux_vol, inviscid_flux_bnd)
 
 
