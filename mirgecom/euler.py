--- conflicted
+++ resolved
@@ -66,12 +66,6 @@
     inviscid_facial_flux,
     inviscid_flux_rusanov
 )
-<<<<<<< HEAD
-
-from grudge.trace_pair import interior_trace_pairs
-from grudge.dof_desc import DOFDesc
-=======
->>>>>>> e77554a6
 from mirgecom.operators import div_operator
 from mirgecom.gas_model import (
     project_fluid_state,
@@ -80,11 +74,8 @@
 
 
 def euler_operator(discr, state, gas_model, boundaries, time=0.0,
-<<<<<<< HEAD
+                   quadrature_tag=None,
                    inviscid_numerical_flux_func=inviscid_flux_rusanov):
-=======
-                   quadrature_tag=None):
->>>>>>> e77554a6
     r"""Compute RHS of the Euler flow equations.
 
     Returns
@@ -130,28 +121,6 @@
         Agglomerated object array of DOF arrays representing the RHS of the Euler
         flow equations.
     """
-<<<<<<< HEAD
-    dd_vol = DOFDesc("vol")
-    dd_faces = DOFDesc("all_faces")
-
-    from mirgecom.gas_model import project_fluid_state
-    boundary_states = {btag:
-                       project_fluid_state(discr, "vol", btag, state, gas_model)
-                       for btag in boundaries}
-
-    interior_cv = interior_trace_pairs(discr, state.cv)
-
-    # If this is a mixture, we need to exchange the temperature field because
-    # mixture pressure (used in the inviscid flux calculations) depends on
-    # temperature and we need to seed the temperature calculation for the
-    # (+) part of the partition boundary with the remote temperature data.
-    tseed_interior_pairs = (interior_trace_pairs(discr, state.temperature)
-                            if state.is_mixture else None)
-
-    from mirgecom.gas_model import make_fluid_state_trace_pairs
-    interior_states = make_fluid_state_trace_pairs(interior_cv, gas_model,
-                                                   tseed_interior_pairs)
-=======
     dd_base_vol = DOFDesc("vol")
     dd_quad_vol = DOFDesc("vol", quadrature_tag)
     dd_quad_faces = DOFDesc("all_faces", quadrature_tag)
@@ -199,29 +168,16 @@
     # (this includes the conserved and dependent quantities)
     vol_state_quad = project_fluid_state(discr, dd_base_vol, dd_quad_vol, state,
                                          gas_model)
->>>>>>> e77554a6
 
     # Compute volume contributions
     inviscid_flux_vol = inviscid_flux(vol_state_quad)
+
     # Compute interface contributions
     inviscid_flux_bnd = (
 
         # Interior faces
-<<<<<<< HEAD
-        sum(inviscid_facial_flux(discr, gas_model, pair,
-                                 numerical_flux_func=inviscid_numerical_flux_func)
-            for pair in interior_states)
-        # Domain boundary faces
-        + sum(
-            boundaries[btag].inviscid_divergence_flux(
-                discr, btag, gas_model, state_minus=boundary_states[btag], time=time,
-                numerical_flux_func=inviscid_numerical_flux_func)
-            for btag in boundaries)
-    )
-    return -div_operator(discr, dd_vol, dd_faces, inviscid_flux_vol,
-                         inviscid_flux_bnd)
-=======
-        sum(inviscid_facial_flux(discr, state_pair)
+        sum(inviscid_facial_flux(discr, gas_model, state_pair,
+                                 inviscid_numerical_flux_func)
             for state_pair in interior_states_quad)
 
         # Domain boundary faces
@@ -234,7 +190,6 @@
 
     return -div_operator(discr, dd_quad_vol, dd_quad_faces,
                          inviscid_flux_vol, inviscid_flux_bnd)
->>>>>>> e77554a6
 
 
 # By default, run unitless
