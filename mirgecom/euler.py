--- conflicted
+++ resolved
@@ -52,17 +52,28 @@
 THE SOFTWARE.
 """
 
-import numpy as np  # noqa
 from mirgecom.inviscid import (
     inviscid_flux,
-    inviscid_facial_flux
+    inviscid_facial_flux,
+    inviscid_flux_rusanov
 )
-
-from grudge.trace_pair import interior_trace_pairs
 from mirgecom.operators import div_operator
-
-
-def euler_operator(discr, state, gas_model, boundaries, time=0.0):
+from mirgecom.gas_model import (
+    project_fluid_state,
+    make_fluid_state_trace_pairs
+)
+from grudge.trace_pair import (
+    TracePair,
+    interior_trace_pairs
+)
+from grudge.dof_desc import DOFDesc, as_dofdesc
+
+import grudge.op as op
+
+
+def euler_operator(discr, state, gas_model, boundaries, time=0.0,
+                   inviscid_numerical_flux_func=inviscid_flux_rusanov,
+                   quadrature_tag=None):
     r"""Compute RHS of the Euler flow equations.
 
     Returns
@@ -95,56 +106,91 @@
         Physical gas model including equation of state, transport,
         and kinetic properties as required by fluid state
 
+    quadrature_tag
+        An optional identifier denoting a particular quadrature
+        discretization to use during operator evaluations.
+        The default value is *None*.
+
     Returns
     -------
-    numpy.ndarray
+    :class:`mirgecom.fluid.ConservedVars`
 
         Agglomerated object array of DOF arrays representing the RHS of the Euler
         flow equations.
     """
-    from mirgecom.gas_model import project_fluid_state
-    boundary_states = {btag:
-                       project_fluid_state(discr, "vol", btag, state, gas_model)
-                       for btag in boundaries}
-
-    interior_cv = interior_trace_pairs(discr, state.cv)
-
-    # If this is a mixture, we need to exchange the temperature field because
-    # mixture pressure (used in the inviscid flux calculations) depends on
-    # temperature and we need to seed the temperature calculation for the
-    # (+) part of the partition boundary with the remote temperature data.
-    tseed_interior_pairs = (interior_trace_pairs(discr, state.temperature)
-                            if state.is_mixture else None)
-
-    from mirgecom.gas_model import make_fluid_state_trace_pairs
-    interior_states = make_fluid_state_trace_pairs(interior_cv, gas_model,
+    dd_base = as_dofdesc("vol")
+    dd_vol = DOFDesc("vol", quadrature_tag)
+    dd_faces = DOFDesc("all_faces", quadrature_tag)
+
+    def interp_to_surf_quad(utpair):
+        local_dd = utpair.dd
+        local_dd_quad = local_dd.with_discr_tag(quadrature_tag)
+        return TracePair(
+            local_dd_quad,
+            interior=op.project(discr, local_dd, local_dd_quad, utpair.int),
+            exterior=op.project(discr, local_dd, local_dd_quad, utpair.ext)
+        )
+
+    boundary_states = {
+        btag: project_fluid_state(
+            discr, dd_base,
+            # Make sure we get the state on the quadrature grid
+            # restricted to the tag *btag*
+            as_dofdesc(btag).with_discr_tag(quadrature_tag),
+            state, gas_model) for btag in boundaries
+    }
+
+    cv_interior_pairs = [
+        # Get the interior trace pairs onto the surface quadrature
+        # discretization (if any)
+        interp_to_surf_quad(tpair)
+        for tpair in interior_trace_pairs(discr, state.cv)
+    ]
+
+    tseed_interior_pairs = None
+    if state.is_mixture > 0:
+        # If this is a mixture, we need to exchange the temperature field because
+        # mixture pressure (used in the inviscid flux calculations) depends on
+        # temperature and we need to seed the temperature calculation for the
+        # (+) part of the partition boundary with the remote temperature data.
+        tseed_interior_pairs = [
+            # Get the interior trace pairs onto the surface quadrature
+            # discretization (if any)
+            interp_to_surf_quad(tpair)
+            for tpair in interior_trace_pairs(discr, state.temperature)
+        ]
+
+    interior_states = make_fluid_state_trace_pairs(cv_interior_pairs,
+                                                   gas_model,
                                                    tseed_interior_pairs)
 
-    # Compute volume contributions
-    inviscid_flux_vol = inviscid_flux(state)
-    # Compute interface contributions
+    # Interpolate the fluid state to the volume quadrature grid
+    # (conserved vars and derived vars if applicable)
+    state_quad = project_fluid_state(discr, dd_base, dd_vol, state, gas_model)
+
+    inviscid_flux_vol = inviscid_flux(state_quad)
     inviscid_flux_bnd = (
-<<<<<<< HEAD
-        inviscid_facial_flux(discr, eos=eos, cv_tpair=interior_trace_pair(discr, cv))
-        + sum(inviscid_facial_flux(
-            discr, eos=eos, cv_tpair=TracePair(
-                part_tpair.dd, interior=make_conserved(discr.dim, q=part_tpair.int),
-                exterior=make_conserved(discr.dim, q=part_tpair.ext)))
-              for part_tpair in cross_rank_trace_pairs(discr, cv.join()))
-        + sum(boundaries[btag].inviscid_divergence_flux(discr, btag=btag, cv=cv,
-                                                        eos=eos, time=time)
-              for btag in boundaries)
-=======
-        # Interior faces
-        sum(inviscid_facial_flux(discr, pair) for pair in interior_states)
-        # Domain boundary faces
-        + sum(
-            boundaries[btag].inviscid_divergence_flux(
-                discr, btag, gas_model, state_minus=boundary_states[btag], time=time)
+
+        # Domain boundaries
+        sum(boundaries[btag].inviscid_divergence_flux(
+            discr,
+            # Make sure we get the state on the quadrature grid
+            # restricted to the tag *btag*
+            as_dofdesc(btag).with_discr_tag(quadrature_tag),
+            gas_model,
+            state_minus=boundary_states[btag],
+            time=time,
+            numerical_flux_func=inviscid_numerical_flux_func)
             for btag in boundaries)
->>>>>>> ded63cc3
+
+        # Interior boundaries
+        + sum(inviscid_facial_flux(discr, gas_model=gas_model, state_pair=state_pair,
+                                   numerical_flux_func=inviscid_numerical_flux_func)
+              for state_pair in interior_states)
     )
-    return -div_operator(discr, inviscid_flux_vol, inviscid_flux_bnd)
+
+    return -div_operator(discr, dd_vol, dd_faces,
+                         inviscid_flux_vol, inviscid_flux_bnd)
 
 
 # By default, run unitless
