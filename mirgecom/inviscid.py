--- conflicted
+++ resolved
@@ -38,21 +38,11 @@
 """
 
 import numpy as np
-<<<<<<< HEAD
-from mirgecom.fluid import (
-    split_conserved,
-    join_conserved
-)
-=======
->>>>>>> 25e80216
 from meshmode.dof_array import thaw
 from mirgecom.fluid import compute_wavespeed
 from grudge.trace_pair import TracePair
 from mirgecom.flux import lfr_flux
-<<<<<<< HEAD
-=======
 from mirgecom.fluid import make_conserved
->>>>>>> 25e80216
 
 
 def inviscid_flux(discr, eos, cv):
@@ -125,49 +115,7 @@
     return flux_weak
 
 
-<<<<<<< HEAD
-def inviscid_facial_flux(discr, eos, q_tpair, local=False):
-    """Return the flux across a face given the solution on both sides *q_tpair*.
-
-    Parameters
-    ----------
-    eos: mirgecom.eos.GasEOS
-        Implementing the pressure and temperature functions for
-        returning pressure and temperature as a function of the state q.
-
-    q_tpair: :class:`grudge.trace_pair.TracePair`
-        Trace pair for the face upon which flux calculation is to be performed
-
-    local: bool
-        Indicates whether to skip projection of fluxes to "all_faces" or not. If
-        set to *False* (the default), the returned fluxes are projected to
-        "all_faces."  If set to *True*, the returned fluxes are not projected to
-        "all_faces"; remaining instead on the boundary restriction.
-    """
-    actx = q_tpair[0].int.array_context
-    dim = discr.dim
-    flux_tpair = TracePair(q_tpair.dd,
-                           interior=inviscid_flux(discr, eos, q_tpair.int),
-                           exterior=inviscid_flux(discr, eos, q_tpair.ext))
-
-    lam = actx.np.maximum(
-        compute_wavespeed(dim, eos=eos, cv=split_conserved(dim, q_tpair.int)),
-        compute_wavespeed(dim, eos=eos, cv=split_conserved(dim, q_tpair.ext))
-    )
-    normal = thaw(actx, discr.normal(q_tpair.dd))
-
-    # todo: user-supplied flux routine
-    flux_weak = lfr_flux(q_tpair, flux_tpair, normal=normal, lam=lam)
-
-    if local is False:
-        return discr.project(q_tpair.dd, "all_faces", flux_weak)
-    return flux_weak
-
-
-def get_inviscid_timestep(discr, eos, cfl, q):
-=======
 def get_inviscid_timestep(discr, eos, cfl, cv):
->>>>>>> 25e80216
     """Routine (will) return the (local) maximum stable inviscid timestep.
 
     Currently, it's a hack waiting for the geometric_factor helpers port
