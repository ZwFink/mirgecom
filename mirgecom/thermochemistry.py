--- conflicted
+++ resolved
@@ -66,13 +66,9 @@
                                              zero, concs[i])
             return concs
 
-<<<<<<< HEAD
-        # This is the temperature update for *get_temperature*
-=======
         # This is the temperature update for *get_temperature*.  Having this
         # separated out allows it to be used in the fluid drivers for evaluating
         # convergence of the temperature calculation.
->>>>>>> 724fa823
         def get_temperature_update_energy(self, e_in, t_in, y):
             pv_func = self.get_mixture_specific_heat_cv_mass
             he_func = self.get_mixture_internal_energy_mass
@@ -134,10 +130,7 @@
     return _pyro_thermochem_wrapper_class(cantera_soln, temperature_niter)
 
 
-<<<<<<< HEAD
-=======
 # backwards compat
->>>>>>> 724fa823
 def make_pyrometheus_mechanism(actx, cantera_soln):
     """Create a :mod:`pyrometheus` thermochemical (or equivalent) mechanism.
 
