r""":mod:`mirgecom.artificial_viscosity` Artificial viscosity for hyperbolic systems.

Consider the following system of conservation laws of the form:

.. math::

    \partial_t \mathbf{Q} + \nabla\cdot\mathbf{F} = 0,

where $\mathbf{Q}$ is the state vector and $\mathbf{F}$ is the vector of
fluxes. This module applies an artificial viscosity term by augmenting
the governing equations in the following way:

.. math::

    \partial_t \mathbf{Q} + \nabla\cdot\mathbf{F} =
    \nabla\cdot{\varepsilon\nabla\mathbf{Q}},

where $\varepsilon$ is the artificial viscosity coefficient.
To evalutate the second order derivative numerically, the problem
is recast as a set of first order problems:

.. math::

    \partial_t{\mathbf{Q}} + \nabla\cdot\mathbf{F} &= \nabla\cdot\mathbf{R} \\
    \mathbf{R} &= \varepsilon\nabla\mathbf{Q}

where $\mathbf{R}$ is an auxiliary variable, and the artificial viscosity
coefficient, $\varepsilon$, is spatially dependent and calculated using the
smoothness indicator of [Persson_2012]_:

.. math::

    S_e = \frac{\langle u_{N_p} - u_{N_{p-1}}, u_{N_p} -
        u_{N_{p-1}}\rangle_e}{\langle u_{N_p}, u_{N_p} \rangle_e}

where:

- $S_e$ is the smoothness indicator
- $u_{N_p}$ is the solution in modal basis at the current polynomial order
- $u_{N_{p-1}}$ is the truncated modal represention to the polynomial order $p-1$
- The $L_2$ inner product on an element is denoted $\langle \cdot,\cdot \rangle_e$

The elementwise viscosity is then calculated:

.. math::

    \varepsilon_e =
        \begin{cases}
            0, & s_e < s_0 - \kappa \\
            \frac{1}{2}\left( 1 + \sin \frac{\pi(s_e - s_0)}{2 \kappa} \right ),
            & s_0-\kappa \le s_e \le s_0+\kappa \\
            1, & s_e > s_0+\kappa
        \end{cases}

where:

- $\varepsilon_e$ is the element viscosity
- $s_e = \log_{10}{S_e} \sim 1/p^4$ is the smoothness indicator
- $s_0$ is a reference smoothness value
- $\kappa$ controls the width of the transition between 0 to 1

Smoothness Indicator Evaluation
^^^^^^^^^^^^^^^^^^^^^^^^^^^^^^^

.. autofunction:: smoothness_indicator

AV RHS Evaluation
^^^^^^^^^^^^^^^^^

.. autofunction:: av_laplacian_operator
"""

__copyright__ = """
Copyright (C) 2020 University of Illinois Board of Trustees
"""

__license__ = """
Permission is hereby granted, free of charge, to any person obtaining a copy
of this software and associated documentation files (the "Software"), to deal
in the Software without restriction, including without limitation the rights
to use, copy, modify, merge, publish, distribute, sublicense, and/or sell
copies of the Software, and to permit persons to whom the Software is
furnished to do so, subject to the following conditions:

The above copyright notice and this permission notice shall be included in
all copies or substantial portions of the Software.

THE SOFTWARE IS PROVIDED "AS IS", WITHOUT WARRANTY OF ANY KIND, EXPRESS OR
IMPLIED, INCLUDING BUT NOT LIMITED TO THE WARRANTIES OF MERCHANTABILITY,
FITNESS FOR A PARTICULAR PURPOSE AND NONINFRINGEMENT. IN NO EVENT SHALL THE
AUTHORS OR COPYRIGHT HOLDERS BE LIABLE FOR ANY CLAIM, DAMAGES OR OTHER
LIABILITY, WHETHER IN AN ACTION OF CONTRACT, TORT OR OTHERWISE, ARISING FROM,
OUT OF OR IN CONNECTION WITH THE SOFTWARE OR THE USE OR OTHER DEALINGS IN
THE SOFTWARE.
"""

import numpy as np

from pytools import memoize_in, keyed_memoize_in
from functools import partial
from meshmode.dof_array import thaw, DOFArray

from mirgecom.flux import (
    divergence_flux as divergence_num_flux
)
from mirgecom.operators import div_operator

from grudge.trace_pair import (
    interior_trace_pairs,
    tracepair_with_discr_tag
)

from grudge.dof_desc import (
    DOFDesc,
    as_dofdesc,
    DD_VOLUME_MODAL,
    DD_VOLUME
)

import grudge.op as op


class _AVCVTag:
    pass


class _AVRTag:
    pass


def av_laplacian_operator(discr, boundaries, fluid_state, gas_model, alpha,
                          kappa=1., s0=-6., time=0, operator_states_quad=None,
<<<<<<< HEAD
                          grad_cv=None, quadrature_tag=None):
=======
                          grad_cv=None, quadrature_tag=None, **kwargs):
>>>>>>> 3c4bc5fa
    r"""Compute the artificial viscosity right-hand-side.

    Computes the the right-hand-side term for artificial viscosity.

    .. math::

        \mbox{RHS}_{\mbox{av}} = \nabla\cdot{\varepsilon\nabla\mathbf{Q}}

    Parameters
    ----------
    fluid_state: :class:`mirgecom.gas_model.FluidState`
        Fluid state object with the conserved and thermal state.

    boundaries: float
        Dictionary of boundary functions, one for each valid boundary tag

    alpha: float
        The maximum artificial viscosity coefficient to be applied

    quadrature_tag
        An optional identifier denoting a particular quadrature
        discretization to use during operator evaluations.
        The default value is *None*.

    boundary_kwargs: :class:`dict`
        dictionary of extra arguments to pass through to the boundary conditions

    Returns
    -------
    :class:`mirgecom.fluid.ConservedVars`
        The artificial viscosity operator applied to *q*.
    """
    cv = fluid_state.cv
    actx = cv.array_context
    dd_vol = DOFDesc("vol", quadrature_tag)
    dd_faces = DOFDesc("all_faces", quadrature_tag)

    interp_to_surf_quad = partial(tracepair_with_discr_tag, discr, quadrature_tag)

    def interp_to_vol_quad(u):
        return op.project(discr, "vol", dd_vol, u)

    if operator_states_quad is None:
        from mirgecom.gas_model import make_operator_fluid_states
        operator_states_quad = make_operator_fluid_states(
            discr, fluid_state, gas_model, boundaries, quadrature_tag)

    vol_state_quad, inter_elem_bnd_states_quad, domain_bnd_states_quad = \
        operator_states_quad

    # Get smoothness indicator based on mass component
    indicator = smoothness_indicator(discr, fluid_state.mass_density,
                                     kappa=kappa, s0=s0)

    if grad_cv is None:
        from mirgecom.navierstokes import grad_cv_operator
        grad_cv = grad_cv_operator(discr, gas_model, boundaries, fluid_state,
                                   time=time, quadrature_tag=quadrature_tag,
                                   operator_states_quad=operator_states_quad)

    # Compute R = alpha*grad(Q)
    r = -alpha * indicator * grad_cv

    def central_flux_div(utpair):
        dd = utpair.dd
        normal = thaw(actx, discr.normal(dd))
        return op.project(discr, dd, dd.with_dtag("all_faces"),
                          # This uses a central vector flux along nhat:
                          # flux = 1/2 * (grad(Q)- + grad(Q)+) .dot. nhat
                          divergence_num_flux(utpair, normal))

    # Total flux of grad(Q) across element boundaries
    r_bnd = (
        # Rank-local and cross-rank (across parallel partitions) contributions
        + sum(central_flux_div(interp_to_surf_quad(tpair=tpair))
              for tpair in interior_trace_pairs(discr, r, tag=_AVRTag))

        # Contributions from boundary fluxes
        + sum(boundaries[btag].av_flux(
            discr,
            btag=as_dofdesc(btag).with_discr_tag(quadrature_tag),
            diffusion=r) for btag in boundaries)
    )

    # Return the AV RHS term
    return -div_operator(discr, dd_vol, dd_faces, interp_to_vol_quad(r), r_bnd)


def smoothness_indicator(discr, u, kappa=1.0, s0=-6.0):
    r"""Calculate the smoothness indicator.

    Parameters
    ----------
    u: meshmode.dof_array.DOFArray
        The field that is used to calculate the smoothness indicator.

    kappa
        An optional argument that controls the width of the transition from 0 to 1.
    s0
        An optional argument that sets the smoothness level to limit
        on. Values in the range $(-\infty,0]$ are allowed, where $-\infty$ results in
        all cells being tagged and 0 results in none.

    Returns
    -------
    meshmode.dof_array.DOFArray
        The elementwise constant values between 0 and 1 which indicate the smoothness
        of a given element.
    """
    if not isinstance(u, DOFArray):
        raise ValueError("u argument must be a DOFArray.")

    actx = u.array_context

    @memoize_in(actx, (smoothness_indicator, "smooth_comp_knl"))
    def indicator_prg():
        """Compute the smoothness indicator for all elements."""
        from arraycontext import make_loopy_program
        from meshmode.transform_metadata import (ConcurrentElementInameTag,
                                                 ConcurrentDOFInameTag)
        import loopy as lp
        t_unit = make_loopy_program([
            "{[iel]: 0 <= iel < nelements}",
            "{[idof]: 0 <= idof < ndiscr_nodes_in}",
            "{[jdof]: 0 <= jdof < ndiscr_nodes_in}",
            "{[kdof]: 0 <= kdof < ndiscr_nodes_in}"
            ],
            """
                result[iel,idof] = sum(kdof, vec[iel, kdof]               \
                                             * vec[iel, kdof]             \
                                             * modes_active_flag[kdof]) / \
                                   sum(jdof, vec[iel, jdof]               \
                                             * vec[iel, jdof]             \
                                             + 1.0e-12 / ndiscr_nodes_in)
            """,
            name="smooth_comp",
        )
        return lp.tag_inames(t_unit, {"iel": ConcurrentElementInameTag(),
                                      "idof": ConcurrentDOFInameTag()})

    @keyed_memoize_in(actx, (smoothness_indicator,
                             "highest_mode"),
                      lambda grp: grp.discretization_key())
    def highest_mode(grp):
        return actx.from_numpy(
            np.asarray([1 if sum(mode_id) == grp.order
                        else 0
                        for mode_id in grp.mode_ids()])
        )

    # Convert to modal solution representation
    modal_map = discr.connection_from_dds(DD_VOLUME, DD_VOLUME_MODAL)
    uhat = modal_map(u)

    # Compute smoothness indicator value
    if actx.supports_nonscalar_broadcasting:
        from meshmode.transform_metadata import DiscretizationDOFAxisTag
        indicator = DOFArray(
            actx,
            data=tuple(
                actx.tag_axis(
                    1,
                    DiscretizationDOFAxisTag(),
                    actx.np.broadcast_to(
                        ((actx.einsum("ek,k->e",
                                      uhat[grp.index]**2,
                                      highest_mode(grp))
                          / (actx.einsum("ej->e",
                                         (uhat[grp.index]**2+(1e-12/grp.nunit_dofs))
                                         )))
                         .reshape(-1, 1)),
                        uhat[grp.index].shape))
                for grp in discr.discr_from_dd("vol").groups
            )
        )
    else:
        indicator = DOFArray(
            actx,
            data=tuple(
                actx.call_loopy(
                    indicator_prg(),
                    vec=uhat[grp.index],
                    modes_active_flag=highest_mode(grp)
                )["result"]
                for grp in discr.discr_from_dd("vol").groups
            )
        )
    indicator = actx.np.log10(indicator + 1.0e-12)

    # Compute artificial viscosity percentage based on indicator and set parameters
    yesnol = actx.np.greater(indicator, (s0 - kappa))
    yesnou = actx.np.greater(indicator, (s0 + kappa))
    sin_indicator = actx.np.where(
        yesnol,
        0.5 * (1.0 + actx.np.sin(np.pi * (indicator - s0) / (2.0 * kappa))),
        0.0 * indicator,
    )
    indicator = actx.np.where(yesnou, 1.0 + 0.0 * indicator, sin_indicator)

    return indicator<|MERGE_RESOLUTION|>--- conflicted
+++ resolved
@@ -130,11 +130,7 @@
 
 def av_laplacian_operator(discr, boundaries, fluid_state, gas_model, alpha,
                           kappa=1., s0=-6., time=0, operator_states_quad=None,
-<<<<<<< HEAD
-                          grad_cv=None, quadrature_tag=None):
-=======
                           grad_cv=None, quadrature_tag=None, **kwargs):
->>>>>>> 3c4bc5fa
     r"""Compute the artificial viscosity right-hand-side.
 
     Computes the the right-hand-side term for artificial viscosity.
