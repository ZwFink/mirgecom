r""":mod:`mirgecom.viscous` provides helper functions for viscous flow.

Viscous Flux Calculation
^^^^^^^^^^^^^^^^^^^^^^^^

.. autofunction:: viscous_flux
.. autofunction:: viscous_stress_tensor
.. autofunction:: diffusive_flux
.. autofunction:: conductive_heat_flux
.. autofunction:: diffusive_heat_flux
.. autofunction:: viscous_divergence_flux
.. autofunction:: viscous_flux_on_element_boundary

Viscous Time Step Computation
^^^^^^^^^^^^^^^^^^^^^^^^^^^^^

.. autofunction:: get_viscous_timestep
.. autofunction:: get_viscous_cfl
.. autofunction:: get_local_max_species_diffusivity
"""

__copyright__ = """
Copyright (C) 2021 University of Illinois Board of Trustees
"""

__license__ = """
Permission is hereby granted, free of charge, to any person obtaining a copy
of this software and associated documentation files (the "Software"), to deal
in the Software without restriction, including without limitation the rights
to use, copy, modify, merge, publish, distribute, sublicense, and/or sell
copies of the Software, and to permit persons to whom the Software is
furnished to do so, subject to the following conditions:

The above copyright notice and this permission notice shall be included in
all copies or substantial portions of the Software.

THE SOFTWARE IS PROVIDED "AS IS", WITHOUT WARRANTY OF ANY KIND, EXPRESS OR
IMPLIED, INCLUDING BUT NOT LIMITED TO THE WARRANTIES OF MERCHANTABILITY,
FITNESS FOR A PARTICULAR PURPOSE AND NONINFRINGEMENT. IN NO EVENT SHALL THE
AUTHORS OR COPYRIGHT HOLDERS BE LIABLE FOR ANY CLAIM, DAMAGES OR OTHER
LIABILITY, WHETHER IN AN ACTION OF CONTRACT, TORT OR OTHERWISE, ARISING FROM,
OUT OF OR IN CONNECTION WITH THE SOFTWARE OR THE USE OR OTHER DEALINGS IN
THE SOFTWARE.
"""

import numpy as np
from grudge.trace_pair import TracePair
from meshmode.dof_array import DOFArray
from arraycontext import thaw

from mirgecom.flux import divergence_flux
from mirgecom.fluid import (
    velocity_gradient,
    species_mass_fraction_gradient,
    make_conserved
)


# low level routine works with numpy arrays and can be tested without
# a full grid + fluid state, etc
def _compute_viscous_stress_tensor(dim, mu, mu_b, grad_v):
    return mu*(grad_v + grad_v.T) + (mu_b - 2*mu/3)*np.trace(grad_v)*np.eye(dim)


def viscous_stress_tensor(state, grad_cv):
    r"""Compute the viscous stress tensor.

    The viscous stress tensor $\tau$ is defined by:

    .. math::

        \mathbf{\tau} = \mu\left(\nabla{\mathbf{v}}
        +\left(\nabla{\mathbf{v}}\right)^T\right) + (\mu_B - \frac{2\mu}{3})
        \left(\nabla\cdot\mathbf{v}\right)

    Parameters
    ----------
    state: :class:`~mirgecom.gas_model.FluidState`

        Full conserved and thermal state of fluid

    grad_cv: :class:`~mirgecom.fluid.ConservedVars`

        Gradient of the fluid state

    Returns
    -------
    numpy.ndarray

        The viscous stress tensor
    """
    return _compute_viscous_stress_tensor(
        dim=state.dim, mu=state.viscosity, mu_b=state.bulk_viscosity,
        grad_v=velocity_gradient(state.cv, grad_cv))


# low level routine works with numpy arrays and can be tested without
# a full grid + fluid state, etc
def _compute_diffusive_flux(density, d_alpha, grad_y):
    return -density*d_alpha.reshape(-1, 1)*grad_y


def diffusive_flux(state, grad_cv):
    r"""Compute the species diffusive flux vector, ($\mathbf{J}_{\alpha}$).

    The species diffusive flux is defined by:

    .. math::

        \mathbf{J}_{\alpha} = -\rho{d}_{(\alpha)}\nabla{Y_{\alpha}}~~
        (\mathtt{no~implied~sum}),

    with species diffusivities ${d}_{\alpha}$, and species mass
    fractions ${Y}_{\alpha}$.

    Parameters
    ----------
    state: :class:`~mirgecom.gas_model.FluidState`

        Full fluid conserved and thermal state

    grad_cv: :class:`~mirgecom.fluid.ConservedVars`

        Gradient of the fluid state

    Returns
    -------
    numpy.ndarray

        The species diffusive flux vector, $\mathbf{J}_{\alpha}$
    """
    return _compute_diffusive_flux(state.mass_density, state.species_diffusivity,
                                   species_mass_fraction_gradient(state.cv, grad_cv))


# low level routine works with numpy arrays and can be tested without
# a full grid + fluid state, etc
def _compute_conductive_heat_flux(grad_t, kappa):
    return -kappa*grad_t


def conductive_heat_flux(state, grad_t):
    r"""Compute the conductive heat flux, ($\mathbf{q}_{c}$).

    The conductive heat flux is defined by:

    .. math::

        \mathbf{q}_{c} = -\kappa\nabla{T},

    with thermal conductivity $\kappa$, and gas temperature $T$.

    Parameters
    ----------
    state: :class:`~mirgecom.gas_model.FluidState`

        Full fluid conserved and thermal state

    grad_t: numpy.ndarray

        Gradient of the fluid temperature

    Returns
    -------
    numpy.ndarray

        The conductive heat flux vector
    """
    return _compute_conductive_heat_flux(grad_t, state.thermal_conductivity)


# low level routine works with numpy arrays and can be tested without
# a full grid + fluid state, etc
def _compute_diffusive_heat_flux(j, h_alpha):
    return sum(h_alpha.reshape(-1, 1) * j)


def diffusive_heat_flux(state, j):
    r"""Compute the diffusive heat flux, ($\mathbf{q}_{d}$).

    The diffusive heat flux is defined by:

    .. math::

        \mathbf{q}_{d} = \sum_{\alpha=1}^{\mathtt{Nspecies}}{h}_{\alpha}
        \mathbf{J}_{\alpha},

    with species specific enthalpy ${h}_{\alpha}$ and diffusive flux
    ($\mathbf{J}_{\alpha}$) defined as:

    .. math::

        \mathbf{J}_{\alpha} = -\rho{d}_{\alpha}\nabla{Y}_{\alpha},

    where ${Y}_{\alpha}$ is the vector of species mass fractions.

    Parameters
    ----------
    state: :class:`~mirgecom.gas_model.FluidState`

        Full fluid conserved and thermal state

    j: numpy.ndarray

        The species diffusive flux vector

    Returns
    -------
    numpy.ndarray

        The total diffusive heat flux vector
    """
    if state.is_mixture:
        return _compute_diffusive_heat_flux(j, state.species_enthalpies)
    return 0


def viscous_flux(state, grad_cv, grad_t):
    r"""Compute the viscous flux vectors.

    The viscous fluxes are:

    .. math::

        \mathbf{F}_V = [0,\tau\cdot\mathbf{v} - \mathbf{q},
        \tau,-\mathbf{J}_\alpha],

    with fluid velocity ($\mathbf{v}$), viscous stress tensor
    ($\mathbf{\tau}$), heat flux ($\mathbf{q}$), and diffusive flux
    for each species ($\mathbf{J}_\alpha$).

    .. note::

        The fluxes are returned as a :class:`mirgecom.fluid.ConservedVars`
        object with a *dim-vector* for each conservation equation. See
        :class:`mirgecom.fluid.ConservedVars` for more information about
        how the fluxes are represented.

    Parameters
    ----------
    state: :class:`~mirgecom.gas_model.FluidState`

        Full fluid conserved and thermal state

    grad_cv: :class:`~mirgecom.fluid.ConservedVars`

        Gradient of the fluid state

    grad_t: numpy.ndarray

        Gradient of the fluid temperature

    Returns
    -------
    :class:`~mirgecom.fluid.ConservedVars` or float

        The viscous transport flux vector if viscous transport properties
        are provided, scalar zero otherwise.
    """
    if not state.is_viscous:
        import warnings
        warnings.warn("Viscous fluxes requested for inviscid state.")
        return 0

    viscous_mass_flux = 0 * state.momentum_density
    tau = viscous_stress_tensor(state, grad_cv)
    j = diffusive_flux(state, grad_cv)

    viscous_energy_flux = (
        np.dot(tau, state.velocity) - diffusive_heat_flux(state, j)
        - conductive_heat_flux(state, grad_t)
    )

    return make_conserved(state.dim,
            mass=viscous_mass_flux,
            energy=viscous_energy_flux,
            momentum=tau, species_mass=-j)


<<<<<<< HEAD
def viscous_flux_central(discr, state_pair, grad_cv_pair, grad_t_pair,
                         beta=0., gamma=0, **kwargs):
    r"""Return a central viscous facial flux for the divergence operator.
=======
def viscous_divergence_flux(discr, state_pair, grad_cv_pair, grad_t_pair,
                         beta=0., gamma=0, **kwargs):
    r"""Return a viscous facial flux for the divergence operator.
>>>>>>> d13d2132

    The flux is defined as:

    .. math::

<<<<<<< HEAD
        f_{\text{central}} = \frac{1}{2}\left(\mathbf{f}_v^+
=======
        f_{\text{face}} = \frac{1}{2}\left(\mathbf{f}_v^+
>>>>>>> d13d2132
        + \mathbf{f}_v^-\right)\cdot\hat{\mathbf{n}}
        + \frac{\beta}{2}\left(\mathbf{f}_v^+ - \mathbf{f}_v^-\right),

    with viscous fluxes ($\mathbf{f}_v$), and the outward pointing
    face normal ($\hat{\mathbf{n}}$).

    Parameters
    ----------
    discr: :class:`~grudge.eager.EagerDGDiscretization`

        The discretization to use

    state_pair: :class:`~grudge.trace_pair.TracePair`

        Trace pair of :class:`~mirgecom.gas_model.FluidState` with the full fluid
        conserved and thermal state on the faces

    grad_cv_pair: :class:`~grudge.trace_pair.TracePair`

        Trace pair of :class:`~mirgecom.fluid.ConservedVars` with the gradient of the
        fluid solution on the faces

    grad_t_pair: :class:`~grudge.trace_pair.TracePair`

        Trace pair of temperature gradient on the faces.

    Returns
    -------
    :class:`~mirgecom.fluid.ConservedVars`

        The viscous transport flux in the face-normal direction on "all_faces" or
        local to the sub-discretization depending on *local* input parameter
    """
    actx = state_pair.int.array_context
    normal = thaw(discr.normal(state_pair.dd), actx)

    f_int = viscous_flux(state_pair.int, grad_cv_pair.int,
                         grad_t_pair.int)
    f_ext = viscous_flux(state_pair.ext, grad_cv_pair.ext,
                         grad_t_pair.ext)
    f_pair = TracePair(state_pair.dd, interior=f_int, exterior=f_ext)
    q_pair = TracePair(state_pair.dd, interior=state_pair.int.cv,
                       exterior=state_pair.ext.cv)
    from arraycontext import outer
    jump_term = -gamma*outer(q_pair.diff, normal)/2

<<<<<<< HEAD
    return divergence_flux_central(trace_pair=f_pair, normal=normal,
                                   jump_term=jump_term, beta=beta)


def viscous_facial_flux(discr, gas_model, state_pair, grad_cv_pair, grad_t_pair,
                        numerical_flux_func=viscous_flux_central, local=False):
    """Return the viscous facial flux for the divergence operator.

    Parameters
    ----------
    discr: :class:`~grudge.eager.EagerDGDiscretization`

        The discretization to use

    state_pair: :class:`~grudge.trace_pair.TracePair`

        Trace pair of :class:`~mirgecom.gas_model.FluidState` with the full fluid
        conserved and thermal state on the faces

    grad_cv_pair: :class:`~grudge.trace_pair.TracePair`

        Trace pair of :class:`~mirgecom.fluid.ConservedVars` with the gradient of the
        fluid solution on the faces

    grad_t_pair: :class:`~grudge.trace_pair.TracePair`

        Trace pair of temperature gradient on the faces.

    local: bool

        Indicates whether to skip projection of fluxes to "all_faces" or not. If
        set to *False* (the default), the returned fluxes are projected to
        "all_faces".  If set to *True*, the returned fluxes are not projected to
        "all_faces"; remaining instead on the boundary restriction.

    Returns
    -------
    :class:`~mirgecom.fluid.ConservedVars`

        The viscous transport flux in the face-normal direction on "all_faces" or
        local to the sub-discretization depending on *local* input parameter
    """
    num_flux = numerical_flux_func(discr=discr, gas_model=gas_model,
                                   state_pair=state_pair,
                                   grad_cv_pair=grad_cv_pair,
                                   grad_t_pair=grad_t_pair)
    dd = state_pair.dd
    dd_allfaces = dd.with_dtag("all_faces")
    return num_flux if local else discr.project(dd, dd_allfaces, num_flux)
=======
    return divergence_flux(trace_pair=f_pair, normal=normal,
                           alpha=jump_term, beta=beta)
>>>>>>> d13d2132


def viscous_flux_on_element_boundary(
        discr, gas_model, boundaries, interior_state_pairs,
        domain_boundary_states, grad_cv, interior_grad_cv_pairs,
        grad_t, interior_grad_t_pairs, quadrature_tag=None,
        numerical_flux_func=viscous_divergence_flux, time=0.0):
    """Compute the inviscid boundary fluxes for the divergence operator.

    This routine encapsulates the computation of the inviscid contributions
    to the boundary fluxes for use by the divergence operator. Its existence
    is intended to allow multiple operators (e.g. Euler and Navier-Stokes) to
    perform the computation without duplicating code.

    Parameters
    ----------
    discr: :class:`~grudge.eager.EagerDGDiscretization`
        A discretization collection encapsulating the DG elements

    gas_model: :class:`~mirgecom.gas_model.GasModel`
        The physical model constructs for the gas model

    boundaries
        Dictionary of boundary functions, one for each valid btag

    interior_state_pairs
        Trace pairs of :class:`~mirgecom.gas_model.FluidState` for the interior faces

    domain_boundary_states
       A dictionary of boundary-restricted :class:`~mirgecom.gas_model.FluidState`,
       keyed by btags in *boundaries*.

    grad_cv: :class:`~mirgecom.fluid.ConservedVars`
       The gradient of the fluid conserved quantities.

    interior_grad_cv_pairs
       Trace pairs of :class:`~mirgecom.fluid.ConservedVars` for the interior faces

    grad_t
       Object array of :class:`~meshmode.dof_array.DOFArray` with the components of
       the gradient of the fluid temperature

    interior_grad_t_pairs
       Trace pairs for the temperature gradient on interior faces

    quadrature_tag
        An optional identifier denoting a particular quadrature
        discretization to use during operator evaluations.
        The default value is *None*.

    numerical_flux_func
        The numerical flux function to use in computing the boundary flux.

    time: float
        Time
    """
    from grudge.dof_desc import as_dofdesc
    from grudge.op import project

    dd_base = as_dofdesc("vol")

    # {{{ - Viscous flux helpers -

    # viscous fluxes across interior faces (including partition and periodic bnd)
    def _fvisc_divergence_flux_interior(state_pair, grad_cv_pair, grad_t_pair):
        return discr.project(
            state_pair.dd, state_pair.dd.with_dtag("all_faces"),
            numerical_flux_func(
                discr=discr, gas_model=gas_model, state_pair=state_pair,
                grad_cv_pair=grad_cv_pair, grad_t_pair=grad_t_pair))

    # viscous part of bcs applied here
    def _fvisc_divergence_flux_boundary(dd_btag, boundary, state_minus):
        # Make sure we fields on the quadrature grid
        # restricted to the tag *btag*
        return project(
            discr, dd_btag, dd_btag.with_dtag("all_faces"),
            boundary.viscous_divergence_flux(
                discr=discr, btag=dd_btag, gas_model=gas_model,
                state_minus=state_minus,
                grad_cv_minus=project(discr, dd_base, dd_btag, grad_cv),
                grad_t_minus=project(discr, dd_base, dd_btag, grad_t),
                time=time, numerical_flux_func=numerical_flux_func))

    # }}} viscous flux helpers

    # Compute the boundary terms for the divergence operator
    bnd_term = (

        # All surface contributions from the viscous fluxes
        (
            # Domain boundary contributions for the viscous terms
            sum(_fvisc_divergence_flux_boundary(
                as_dofdesc(btag).with_discr_tag(quadrature_tag),
                boundary, domain_boundary_states[btag])
                for btag, boundary in boundaries.items())

            # Interior interface contributions for the viscous terms
            + sum(
                _fvisc_divergence_flux_interior(q_p, dq_p, dt_p)
                for q_p, dq_p, dt_p in zip(interior_state_pairs,
                                           interior_grad_cv_pairs,
                                           interior_grad_t_pairs))
        )
    )

    return bnd_term


def get_viscous_timestep(discr, state):
    """Routine returns the the node-local maximum stable viscous timestep.

    Parameters
    ----------
    discr: grudge.eager.EagerDGDiscretization

        the discretization to use

    state: :class:`~mirgecom.gas_model.FluidState`

        Full fluid conserved and thermal state

    Returns
    -------
    :class:`~meshmode.dof_array.DOFArray`

        The maximum stable timestep at each node.
    """
    from grudge.dt_utils import characteristic_lengthscales

    length_scales = characteristic_lengthscales(state.array_context, discr)

    nu = 0
    d_alpha_max = 0
    if state.is_viscous:
        nu = state.viscosity / state.mass_density
        d_alpha_max = \
            get_local_max_species_diffusivity(
                state.array_context,
                state.species_diffusivity
            )

    return(
        length_scales / (state.wavespeed
        + ((nu + d_alpha_max) / length_scales))
    )


def get_viscous_cfl(discr, dt, state):
    """Calculate and return node-local CFL based on current state and timestep.

    Parameters
    ----------
    discr: :class:`~grudge.eager.EagerDGDiscretization`

        the discretization to use

    dt: float or :class:`~meshmode.dof_array.DOFArray`

        A constant scalar dt or node-local dt

    state: :class:`~mirgecom.gas_model.FluidState`

        The full fluid conserved and thermal state

    Returns
    -------
    :class:`~meshmode.dof_array.DOFArray`

        The CFL at each node.
    """
    return dt / get_viscous_timestep(discr, state=state)


def get_local_max_species_diffusivity(actx, d_alpha):
    """Return the maximum species diffusivity at every point.

    Parameters
    ----------
    actx: :class:`~arraycontext.ArrayContext`

        Array context to use

    d_alpha: numpy.ndarray

        Species diffusivities

    Returns
    -------
    :class:`~meshmode.dof_array.DOFArray`

        The maximum species diffusivity
    """
    if len(d_alpha) == 0:
        return 0
    if not isinstance(d_alpha[0], DOFArray):
        return max(d_alpha)

    from functools import reduce
    return reduce(actx.np.maximum, d_alpha)<|MERGE_RESOLUTION|>--- conflicted
+++ resolved
@@ -277,25 +277,15 @@
             momentum=tau, species_mass=-j)
 
 
-<<<<<<< HEAD
-def viscous_flux_central(discr, state_pair, grad_cv_pair, grad_t_pair,
-                         beta=0., gamma=0, **kwargs):
-    r"""Return a central viscous facial flux for the divergence operator.
-=======
 def viscous_divergence_flux(discr, state_pair, grad_cv_pair, grad_t_pair,
                          beta=0., gamma=0, **kwargs):
     r"""Return a viscous facial flux for the divergence operator.
->>>>>>> d13d2132
 
     The flux is defined as:
 
     .. math::
 
-<<<<<<< HEAD
-        f_{\text{central}} = \frac{1}{2}\left(\mathbf{f}_v^+
-=======
         f_{\text{face}} = \frac{1}{2}\left(\mathbf{f}_v^+
->>>>>>> d13d2132
         + \mathbf{f}_v^-\right)\cdot\hat{\mathbf{n}}
         + \frac{\beta}{2}\left(\mathbf{f}_v^+ - \mathbf{f}_v^-\right),
 
@@ -342,60 +332,8 @@
     from arraycontext import outer
     jump_term = -gamma*outer(q_pair.diff, normal)/2
 
-<<<<<<< HEAD
-    return divergence_flux_central(trace_pair=f_pair, normal=normal,
-                                   jump_term=jump_term, beta=beta)
-
-
-def viscous_facial_flux(discr, gas_model, state_pair, grad_cv_pair, grad_t_pair,
-                        numerical_flux_func=viscous_flux_central, local=False):
-    """Return the viscous facial flux for the divergence operator.
-
-    Parameters
-    ----------
-    discr: :class:`~grudge.eager.EagerDGDiscretization`
-
-        The discretization to use
-
-    state_pair: :class:`~grudge.trace_pair.TracePair`
-
-        Trace pair of :class:`~mirgecom.gas_model.FluidState` with the full fluid
-        conserved and thermal state on the faces
-
-    grad_cv_pair: :class:`~grudge.trace_pair.TracePair`
-
-        Trace pair of :class:`~mirgecom.fluid.ConservedVars` with the gradient of the
-        fluid solution on the faces
-
-    grad_t_pair: :class:`~grudge.trace_pair.TracePair`
-
-        Trace pair of temperature gradient on the faces.
-
-    local: bool
-
-        Indicates whether to skip projection of fluxes to "all_faces" or not. If
-        set to *False* (the default), the returned fluxes are projected to
-        "all_faces".  If set to *True*, the returned fluxes are not projected to
-        "all_faces"; remaining instead on the boundary restriction.
-
-    Returns
-    -------
-    :class:`~mirgecom.fluid.ConservedVars`
-
-        The viscous transport flux in the face-normal direction on "all_faces" or
-        local to the sub-discretization depending on *local* input parameter
-    """
-    num_flux = numerical_flux_func(discr=discr, gas_model=gas_model,
-                                   state_pair=state_pair,
-                                   grad_cv_pair=grad_cv_pair,
-                                   grad_t_pair=grad_t_pair)
-    dd = state_pair.dd
-    dd_allfaces = dd.with_dtag("all_faces")
-    return num_flux if local else discr.project(dd, dd_allfaces, num_flux)
-=======
     return divergence_flux(trace_pair=f_pair, normal=normal,
                            alpha=jump_term, beta=beta)
->>>>>>> d13d2132
 
 
 def viscous_flux_on_element_boundary(
