r"""
:mod:`mirgecom.transport` provides methods/utils for transport properties.

Transport Models
^^^^^^^^^^^^^^^^
This module is designed provide Transport Model objects used to compute and
manage the transport properties in viscous flows.  The transport properties
currently implemented are the dynamic viscosity ($\mu$), the bulk viscosity
($\mu_{B}$), the thermal conductivity ($\kappa$), and the species diffusivities
($d_{\alpha}$).

.. autoclass:: GasTransportVars
.. autoclass:: TransportModel
.. autoclass:: SimpleTransport
.. autoclass:: PowerLawTransport
.. autoclass:: ArtificialViscosityTransportDiv

Exceptions
^^^^^^^^^^
.. autoexception:: TransportModelError
"""

__copyright__ = """
Copyright (C) 2021 University of Illinois Board of Trustees
"""

__license__ = """
Permission is hereby granted, free of charge, to any person obtaining a copy
of this software and associated documentation files (the "Software"), to deal
in the Software without restriction, including without limitation the rights
to use, copy, modify, merge, publish, distribute, sublicense, and/or sell
copies of the Software, and to permit persons to whom the Software is
furnished to do so, subject to the following conditions:

The above copyright notice and this permission notice shall be included in
all copies or substantial portions of the Software.

THE SOFTWARE IS PROVIDED "AS IS", WITHOUT WARRANTY OF ANY KIND, EXPRESS OR
IMPLIED, INCLUDING BUT NOT LIMITED TO THE WARRANTIES OF MERCHANTABILITY,
FITNESS FOR A PARTICULAR PURPOSE AND NONINFRINGEMENT. IN NO EVENT SHALL THE
AUTHORS OR COPYRIGHT HOLDERS BE LIABLE FOR ANY CLAIM, DAMAGES OR OTHER
LIABILITY, WHETHER IN AN ACTION OF CONTRACT, TORT OR OTHERWISE, ARISING FROM,
OUT OF OR IN CONNECTION WITH THE SOFTWARE OR THE USE OR OTHER DEALINGS IN
THE SOFTWARE.
"""

from typing import Optional
from dataclasses import dataclass
from arraycontext import dataclass_array_container
import numpy as np
from meshmode.mesh import BTAG_ALL, BTAG_NONE  # noqa
from meshmode.dof_array import DOFArray
from mirgecom.fluid import ConservedVars
from mirgecom.eos import GasEOS, GasDependentVars


class TransportModelError(Exception):
    """Indicate that transport model is required for model evaluation."""

    pass


@dataclass_array_container
@dataclass(frozen=True)
class GasTransportVars:
    """State-dependent quantities for :class:`TransportModel`.

    Prefer individual methods for model use, use this
    structure for visualization or probing.

    .. attribute:: bulk_viscosity
    .. attribute:: viscosity
    .. attribute:: thermal_conductivity
    .. attribute:: species_diffusivity
    """

    bulk_viscosity: np.ndarray
    viscosity: np.ndarray
    thermal_conductivity: np.ndarray
    species_diffusivity: np.ndarray


class TransportModel:
    r"""Abstract interface to thermo-diffusive transport model class.

    Transport model classes are responsible for
    computing relations between fluid or gas state variables and
    thermo-diffusive transport properties for those fluids.

    .. automethod:: bulk_viscosity
    .. automethod:: viscosity
    .. automethod:: thermal_conductivity
    .. automethod:: species_diffusivity
    .. automethod:: volume_viscosity
    .. automethod:: transport_vars
    """

    def bulk_viscosity(self, cv: ConservedVars,
                       dv: Optional[GasDependentVars] = None,
                       eos: Optional[GasEOS] = None) -> DOFArray:
        r"""Get the bulk viscosity for the gas (${\mu}_{B}$)."""
        raise NotImplementedError()

    def viscosity(self, cv: ConservedVars,
                  dv: Optional[GasDependentVars] = None,
                  eos: Optional[GasEOS] = None) -> DOFArray:
        r"""Get the gas dynamic viscosity, $\mu$."""
        raise NotImplementedError()

    def volume_viscosity(self, cv: ConservedVars,
                         dv: Optional[GasDependentVars] = None,
                         eos: Optional[GasEOS] = None) -> DOFArray:
        r"""Get the 2nd coefficent of viscosity, $\lambda$."""
        raise NotImplementedError()

    def thermal_conductivity(self, cv: ConservedVars,
                             dv: Optional[GasDependentVars] = None,
                             eos: Optional[GasEOS] = None) -> DOFArray:
        r"""Get the gas thermal_conductivity, $\kappa$."""
        raise NotImplementedError()

    def species_diffusivity(self, cv: ConservedVars,
                            dv: Optional[GasDependentVars] = None,
                            eos: Optional[GasEOS] = None) -> DOFArray:
        r"""Get the vector of species diffusivities, ${d}_{\alpha}$."""
        raise NotImplementedError()

    def transport_vars(self, cv: ConservedVars,
                       dv: Optional[GasDependentVars] = None,
                       eos: Optional[GasEOS] = None) -> GasTransportVars:
        r"""Compute the transport properties from the conserved state."""
        return GasTransportVars(
            bulk_viscosity=self.bulk_viscosity(cv=cv, dv=dv, eos=eos),
            viscosity=self.viscosity(cv=cv, dv=dv, eos=eos),
            thermal_conductivity=self.thermal_conductivity(cv=cv, dv=dv, eos=eos),
            species_diffusivity=self.species_diffusivity(cv=cv, dv=dv, eos=eos)
        )


class SimpleTransport(TransportModel):
    r"""Transport model with uniform, constant properties.

    Inherits from (and implements) :class:`TransportModel`.

    .. automethod:: __init__
    .. automethod:: bulk_viscosity
    .. automethod:: viscosity
    .. automethod:: volume_viscosity
    .. automethod:: species_diffusivity
    .. automethod:: thermal_conductivity
    """

    def __init__(self, bulk_viscosity=0, viscosity=0, thermal_conductivity=0,
                 species_diffusivity=None):
        """Initialize uniform, constant transport properties."""
        if species_diffusivity is None:
            species_diffusivity = np.empty((0,), dtype=object)
        self._mu_bulk = bulk_viscosity
        self._mu = viscosity
        self._kappa = thermal_conductivity
        self._d_alpha = species_diffusivity

    def bulk_viscosity(self, cv: ConservedVars,
                       dv: Optional[GasDependentVars] = None,
                       eos: Optional[GasEOS] = None) -> DOFArray:
        r"""Get the bulk viscosity for the gas, $\mu_{B}$."""
        return self._mu_bulk*(0*cv.mass + 1.0)

    def viscosity(self, cv: ConservedVars,
                  dv: Optional[GasDependentVars] = None,
                  eos: Optional[GasEOS] = None) -> DOFArray:
        r"""Get the gas dynamic viscosity, $\mu$."""
        return self._mu*(0*cv.mass + 1.0)

    def volume_viscosity(self, cv: ConservedVars,
                         dv: Optional[GasDependentVars] = None,
                         eos: Optional[GasEOS] = None) -> DOFArray:
        r"""Get the 2nd viscosity coefficent, $\lambda$.

        In this transport model, the second coefficient of viscosity is defined as:

        $\lambda = \left(\mu_{B} - \frac{2\mu}{3}\right)$
        """
        return (self._mu_bulk - 2 * self._mu / 3)*(0*cv.mass + 1.0)

    def thermal_conductivity(self, cv: ConservedVars,
                             dv: Optional[GasDependentVars] = None,
                             eos: Optional[GasEOS] = None) -> DOFArray:
        r"""Get the gas thermal_conductivity, $\kappa$."""
        return self._kappa*(0*cv.mass + 1.0)

    def species_diffusivity(self, cv: ConservedVars,
                            dv: Optional[GasDependentVars] = None,
                            eos: Optional[GasEOS] = None) -> DOFArray:
        r"""Get the vector of species diffusivities, ${d}_{\alpha}$."""
        return self._d_alpha*(0*cv.mass + 1.0)


class PowerLawTransport(TransportModel):
    r"""Transport model with simple power law properties.

    Inherits from (and implements) :class:`TransportModel` based on a
    temperature-dependent power law.

    .. automethod:: __init__
    .. automethod:: bulk_viscosity
    .. automethod:: viscosity
    .. automethod:: volume_viscosity
    .. automethod:: species_diffusivity
    .. automethod:: thermal_conductivity
    """

    # air-like defaults here
    def __init__(self, alpha=0.6, beta=4.093e-7, sigma=2.5, n=.666,
                 species_diffusivity=None, lewis=None):
        """Initialize power law coefficients and parameters.

        Parameters
        ----------
        alpha: float
            The bulk viscosity parameter. The default value is "air".

        beta: float
            The dynamic viscosity linear parameter. The default value is "air".

        n: float
            The temperature exponent for dynamic viscosity. The default value
            is "air".

        sigma: float
            The heat conductivity linear parameter. The default value is "air".

        lewis: numpy.ndarray
            If required, the Lewis number specify the relation between the
            thermal conductivity and the species diffusivities.
        """
        if species_diffusivity is None and lewis is None:
            species_diffusivity = np.empty((0,), dtype=object)
        self._alpha = alpha
        self._beta = beta
        self._sigma = sigma
        self._n = n
        self._d_alpha = species_diffusivity
        self._lewis = lewis

    def bulk_viscosity(self, cv: ConservedVars,  # type: ignore[override]
                       dv: GasDependentVars,
                       eos: Optional[GasEOS] = None) -> DOFArray:
        r"""Get the bulk viscosity for the gas, $\mu_{B}$.

        .. math::

            \mu_{B} = \alpha\mu

        """
        return self._alpha * self.viscosity(cv, dv)

    # TODO: Should this be memoized? Avoid multiple calls?
    def viscosity(self, cv: ConservedVars,  # type: ignore[override]
                  dv: GasDependentVars,
                  eos: Optional[GasEOS] = None) -> DOFArray:
        r"""Get the gas dynamic viscosity, $\mu$.

        $\mu = \beta{T}^n$
        """
        return self._beta * dv.temperature**self._n

    def volume_viscosity(self, cv: ConservedVars,  # type: ignore[override]
                         dv: GasDependentVars,
                         eos: Optional[GasEOS] = None) -> DOFArray:
        r"""Get the 2nd viscosity coefficent, $\lambda$.

        In this transport model, the second coefficient of viscosity is defined as:

        .. math::

            \lambda = \left(\alpha - \frac{2}{3}\right)\mu

        """
        return (self._alpha - 2.0/3.0) * self.viscosity(cv, dv)

    def thermal_conductivity(self, cv: ConservedVars,  # type: ignore[override]
                             dv: GasDependentVars, eos: GasEOS) -> DOFArray:
        r"""Get the gas thermal conductivity, $\kappa$.

        .. math::

            \kappa = \sigma\mu{C}_{v}

<<<<<<< HEAD
        .. math::

            \kappa = \sigma\mu{C}_{v}

=======
>>>>>>> b3aa2e63
        """
        return (
            self._sigma * self.viscosity(cv, dv)
            * eos.heat_capacity_cv(cv, dv.temperature)
        )

    def species_diffusivity(self, cv: ConservedVars,  # type: ignore[override]
                            dv: GasDependentVars, eos: GasEOS) -> DOFArray:
        r"""Get the vector of species diffusivities, ${d}_{\alpha}$.

        The species diffusivities can be specified directly or based on the
        user-imposed Lewis number $Le$ of the mixture and the heat capacity at
        constant pressure $C_p$:

        .. math::

            d_{\alpha} = \frac{\kappa}{\rho \; Le \; C_p}
        """
        if self._lewis is not None:
<<<<<<< HEAD
            return (self.thermal_conductivity(cv, dv, eos)/(
                cv.mass*self._lewis*eos.heat_capacity_cp(cv, dv.temperature))
            )
        return self._d_alpha*(0*cv.mass + 1.)


class ArtificialViscosityTransportDiv(TransportModel):
    r"""Transport model for add artificial viscosity.

    Inherits from (and implements) :class:`TransportModel`.

    Takes a physical transport model and adds the artificial viscosity
    contribution to it. Defaults to simple transport with inviscid settings.
    This is equivalent to inviscid flow with artifical viscosity enabled.

    .. automethod:: __init__
    .. automethod:: bulk_viscosity
    .. automethod:: viscosity
    .. automethod:: volume_viscosity
    .. automethod:: species_diffusivity
    .. automethod:: thermal_conductivity
    """

    def __init__(self,
                 av_mu, av_prandtl, physical_transport=None,
                 av_species_diffusivity=None):
        """Initialize uniform, constant transport properties."""
        if physical_transport is None:
            self._physical_transport = SimpleTransport()
        else:
            self._physical_transport = physical_transport

        if av_species_diffusivity is None:
            av_species_diffusivity = np.empty((0,), dtype=object)

        self._av_mu = av_mu
        self._av_prandtl = av_prandtl

    def av_viscosity(self, cv, dv, eos):
        r"""Get the artificial viscosity for the gas."""
        actx = cv.array_context
        return self._av_mu*actx.np.sqrt(np.dot(cv.velocity, cv.velocity)
                                        + dv.speed_of_sound**2)

    def bulk_viscosity(self, cv: ConservedVars,  # type: ignore[override]
                       dv: GasDependentVars,
                       eos: GasEOS) -> DOFArray:
        r"""Get the bulk viscosity for the gas, $\mu_{B}$."""
        return self._physical_transport.bulk_viscosity(cv, dv)

    def viscosity(self, cv: ConservedVars,  # type: ignore[override]
                  dv: GasDependentVars,
                  eos: GasEOS) -> DOFArray:
        r"""Get the gas dynamic viscosity, $\mu$."""
        return (dv.smoothness*self.av_viscosity(cv, dv, eos)
                + self._physical_transport.viscosity(cv, dv))

    def volume_viscosity(self, cv: ConservedVars,  # type: ignore[override]
                         dv: GasDependentVars,
                         eos: GasEOS) -> DOFArray:
        r"""Get the 2nd viscosity coefficent, $\lambda$.

        In this transport model, the second coefficient of viscosity is defined as:

        $\lambda = \left(\mu_{B} - \frac{2\mu}{3}\right)$
        """
        return (dv.smoothness*self.av_viscosity(cv, dv, eos)
                + self._physical_transport.volume_viscosity(cv, dv))

    def thermal_conductivity(self, cv: ConservedVars,  # type: ignore[override]
                             dv: GasDependentVars,
                             eos: GasEOS) -> DOFArray:
        r"""Get the gas thermal_conductivity, $\kappa$."""
        mu = self.av_viscosity(cv, dv, eos)
        av_kappa = (dv.smoothness*mu
                    * eos.heat_capacity_cp(cv, dv.temperature)/self._av_prandtl)
        return av_kappa + self._physical_transport.thermal_conductivity(
            cv, dv, eos)

    def species_diffusivity(self, cv: ConservedVars,
                            dv: Optional[GasDependentVars] = None,
                            eos: Optional[GasEOS] = None) -> DOFArray:
        r"""Get the vector of species diffusivities, ${d}_{\alpha}$."""
        return self._physical_transport.species_diffusivity(cv, dv, eos)
=======
            return (self._sigma * self.viscosity(cv, dv)/(
                cv.mass*self._lewis*eos.gamma(cv, dv.temperature))
            )
        return self._d_alpha*(0*cv.mass + 1.)
>>>>>>> b3aa2e63
<|MERGE_RESOLUTION|>--- conflicted
+++ resolved
@@ -286,14 +286,6 @@
         .. math::
 
             \kappa = \sigma\mu{C}_{v}
-
-<<<<<<< HEAD
-        .. math::
-
-            \kappa = \sigma\mu{C}_{v}
-
-=======
->>>>>>> b3aa2e63
         """
         return (
             self._sigma * self.viscosity(cv, dv)
@@ -313,9 +305,8 @@
             d_{\alpha} = \frac{\kappa}{\rho \; Le \; C_p}
         """
         if self._lewis is not None:
-<<<<<<< HEAD
-            return (self.thermal_conductivity(cv, dv, eos)/(
-                cv.mass*self._lewis*eos.heat_capacity_cp(cv, dv.temperature))
+            return (self._sigma * self.viscosity(cv, dv)/(
+                cv.mass*self._lewis*eos.gamma(cv, dv.temperature))
             )
         return self._d_alpha*(0*cv.mass + 1.)
 
@@ -397,10 +388,4 @@
                             dv: Optional[GasDependentVars] = None,
                             eos: Optional[GasEOS] = None) -> DOFArray:
         r"""Get the vector of species diffusivities, ${d}_{\alpha}$."""
-        return self._physical_transport.species_diffusivity(cv, dv, eos)
-=======
-            return (self._sigma * self.viscosity(cv, dv)/(
-                cv.mass*self._lewis*eos.gamma(cv, dv.temperature))
-            )
-        return self._d_alpha*(0*cv.mass + 1.)
->>>>>>> b3aa2e63
+        return self._physical_transport.species_diffusivity(cv, dv, eos)