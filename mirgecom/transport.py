r"""
:mod:`mirgecom.transport` provides methods/utils for transport properties.

Transport Models
^^^^^^^^^^^^^^^^
This module is designed provide Transport Model objects used to compute and
manage the transport properties in viscous flows.  The transport properties
currently implemented are the dynamic viscosity ($\mu$), the bulk viscosity
($\mu_{B}$), the thermal conductivity ($\kappa$), and the species diffusivities
($d_{\alpha}$).

.. autoclass:: TransportDependentVars
.. autoclass:: TransportModel
.. autoclass:: SimpleTransport
.. autoclass:: PowerLawTransport
"""

__copyright__ = """
Copyright (C) 2021 University of Illinois Board of Trustees
"""

__license__ = """
Permission is hereby granted, free of charge, to any person obtaining a copy
of this software and associated documentation files (the "Software"), to deal
in the Software without restriction, including without limitation the rights
to use, copy, modify, merge, publish, distribute, sublicense, and/or sell
copies of the Software, and to permit persons to whom the Software is
furnished to do so, subject to the following conditions:

The above copyright notice and this permission notice shall be included in
all copies or substantial portions of the Software.

THE SOFTWARE IS PROVIDED "AS IS", WITHOUT WARRANTY OF ANY KIND, EXPRESS OR
IMPLIED, INCLUDING BUT NOT LIMITED TO THE WARRANTIES OF MERCHANTABILITY,
FITNESS FOR A PARTICULAR PURPOSE AND NONINFRINGEMENT. IN NO EVENT SHALL THE
AUTHORS OR COPYRIGHT HOLDERS BE LIABLE FOR ANY CLAIM, DAMAGES OR OTHER
LIABILITY, WHETHER IN AN ACTION OF CONTRACT, TORT OR OTHERWISE, ARISING FROM,
OUT OF OR IN CONNECTION WITH THE SOFTWARE OR THE USE OR OTHER DEALINGS IN
THE SOFTWARE.
"""

from dataclasses import dataclass
import numpy as np
from meshmode.mesh import BTAG_ALL, BTAG_NONE  # noqa
from mirgecom.fluid import ConservedVars
from mirgecom.eos import GasEOS


@dataclass
class TransportDependentVars:
    """State-dependent quantities for :class:`TransportModel`.

    Prefer individual methods for model use, use this
    structure for visualization or probing.

    .. attribute:: bulk_viscosity
    .. attribute:: viscosity
    .. attribute:: thermal_conductivity
    .. attribute:: species_diffusivity
    """

    bulk_viscosity: np.ndarray
    viscosity: np.ndarray
    thermal_conductivity: np.ndarray
    species_diffusivity: np.ndarray


class TransportModel:
    r"""Abstract interface to thermo-diffusive transport model class.

    Transport model classes are responsible for
    computing relations between fluid or gas state variables and
    thermo-diffusive transport properties for those fluids.

    .. automethod:: bulk_viscosity
    .. automethod:: viscosity
    .. automethod:: thermal_conductivity
    .. automethod:: species_diffusivity
    .. automethod:: viscosity2
    """

    def bulk_viscosity(self, eos: GasEOS, cv: ConservedVars):
        r"""Get the bulk viscosity for the gas (${\mu}_{B}$)."""
        raise NotImplementedError()

    def viscosity(self, eos: GasEOS, cv: ConservedVars):
        r"""Get the gas dynamic viscosity, $\mu$."""
        raise NotImplementedError()

    def viscosity2(self, eos: GasEOS, cv: ConservedVars):
        r"""Get the 2nd coefficent of viscosity, $\lambda$."""
        raise NotImplementedError()

    def thermal_conductivity(self, eos: GasEOS, cv: ConservedVars):
        r"""Get the gas thermal_conductivity, $\kappa$."""
        raise NotImplementedError()

    def species_diffusivity(self, eos: GasEOS, cv: ConservedVars):
        r"""Get the vector of species diffusivities, ${d}_{\alpha}$."""
        raise NotImplementedError()


class SimpleTransport(TransportModel):
    r"""Transport model with uniform, constant properties.

    Inherits from (and implements) :class:`TransportModel`.

    .. automethod:: __init__
    .. automethod:: bulk_viscosity
    .. automethod:: viscosity
    .. automethod:: viscosity2
    .. automethod:: species_diffusivity
    .. automethod:: thermal_conductivity
    """

    def __init__(self, bulk_viscosity=0, viscosity=0,
                 thermal_conductivity=0,
                 species_diffusivity=None):
        """Initialize uniform, constant transport properties."""
        if species_diffusivity is None:
            species_diffusivity = np.empty((0,), dtype=object)
        self._mu_bulk = bulk_viscosity
        self._mu = viscosity
        self._kappa = thermal_conductivity
        self._d_alpha = species_diffusivity

    def bulk_viscosity(self, eos: GasEOS, cv: ConservedVars):
        r"""Get the bulk viscosity for the gas, $\mu_{B}$."""
        return self._mu_bulk

    def viscosity(self, eos: GasEOS, cv: ConservedVars):
        r"""Get the gas dynamic viscosity, $\mu$."""
        return self._mu

    def viscosity2(self, eos: GasEOS, cv: ConservedVars):
        r"""Get the 2nd viscosity coefficent, $\lambda$.

        In this transport model, the second coefficient of viscosity is defined as:

        $\lambda = \left(\mu_{B} - \frac{2\mu}{3}\right)$
        """
        return self._mu_bulk - 2 * self._mu / 3

    def thermal_conductivity(self, eos: GasEOS, cv: ConservedVars):
        r"""Get the gas thermal_conductivity, $\kappa$."""
        return self._kappa

    def species_diffusivity(self, eos: GasEOS, cv: ConservedVars):
        r"""Get the vector of species diffusivities, ${d}_{\alpha}$."""
        nspecies = len(cv.species_mass)
        assert nspecies == len(self._d_alpha)
        return self._d_alpha


class PowerLawTransport(TransportModel):
    r"""Transport model with simple power law properties.

    Inherits from (and implements) :class:`TransportModel` based on a
    temperature-dependent power law.

    .. automethod:: __init__
    .. automethod:: bulk_viscosity
    .. automethod:: viscosity
    .. automethod:: viscosity2
    .. automethod:: species_diffusivity
    .. automethod:: thermal_conductivity
    """

    # air-like defaults here
    def __init__(self, alpha=0.6, beta=4.093e-7, sigma=2.5, n=.666,
                 species_diffusivity=None):
        """Initialize power law coefficients and parameters."""
        raise NotImplementedError("This class is not yet supported, awaits "
                                  "implementation of array_context.np.power.")

        if species_diffusivity is None:
            species_diffusivity = np.empty((0,), dtype=object)
        self._alpha = alpha
        self._beta = beta
        self._sigma = sigma
        self._n = n
        self._d_alpha = species_diffusivity

    def bulk_viscosity(self, eos: GasEOS, cv: ConservedVars):
        r"""Get the bulk viscosity for the gas, $\mu_{B}$.

        $\mu_{B} = \alpha\mu$
        """
        return self._alpha * self.viscosity(eos, cv)

    # TODO: Should this be memoized? Avoid multiple calls?
    def viscosity(self, eos: GasEOS, cv: ConservedVars):
        r"""Get the gas dynamic viscosity, $\mu$.

        $\mu = \beta{T}^n$
        """
        actx = cv.array_context
        gas_t = eos.temperature(cv)
<<<<<<< HEAD
        # NOTE: actx.np.power does not seem to work
=======
        # TODO: actx.np.power is unimplemented
>>>>>>> 04ac4403
        return self._beta * actx.np.power(gas_t, self._n)

    def viscosity2(self, eos: GasEOS, cv: ConservedVars):
        r"""Get the 2nd viscosity coefficent, $\lambda$.

        In this transport model, the second coefficient of viscosity is defined as:

        $\lambda = \left(\alpha - \frac{2}{3}\right)\mu$
        """
        return (self._alpha - 2.0/3.0)*self.viscosity(eos, cv)

    def thermal_conductivity(self, eos: GasEOS, cv: ConservedVars):
        r"""Get the gas thermal_conductivity, $\kappa$.

        $\kappa = \sigma\mu{C}_{v}$
        """
        return self._sigma * self.viscosity(eos, cv) * eos.heat_capacity_cv(cv)

    def species_diffusivity(self, eos: GasEOS, cv: ConservedVars):
        r"""Get the vector of species diffusivities, ${d}_{\alpha}$."""
        nspecies = len(cv.species_mass)
        assert nspecies == len(self._d_alpha)
        return self._d_alpha<|MERGE_RESOLUTION|>--- conflicted
+++ resolved
@@ -196,11 +196,7 @@
         """
         actx = cv.array_context
         gas_t = eos.temperature(cv)
-<<<<<<< HEAD
-        # NOTE: actx.np.power does not seem to work
-=======
         # TODO: actx.np.power is unimplemented
->>>>>>> 04ac4403
         return self._beta * actx.np.power(gas_t, self._n)
 
     def viscosity2(self, eos: GasEOS, cv: ConservedVars):
