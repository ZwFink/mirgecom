--- conflicted
+++ resolved
@@ -666,8 +666,11 @@
                                 temperature_seed=tseed)
 
     def temperature_bc(self, state_minus, **kwargs):
-<<<<<<< HEAD
-        """Get temperature value to weakly prescribe wall bc."""
+        r"""Get temperature value to weakly prescribe wall bc.
+
+        Returns $2*T_\text{wall} - T^-$ so that a central gradient flux
+        will get the correct $T_\text{wall}$ BC.
+        """
         return 2*self._wall_temp - state_minus.temperature
 
 
@@ -1293,12 +1296,4 @@
         return make_conserved(dim, mass=-grad_av_minus.mass,
                               energy=-grad_av_minus.energy,
                               momentum=-s_mom_flux,
-                              species_mass=-grad_av_minus.species_mass)
-=======
-        r"""Get temperature value to weakly prescribe wall bc.
-
-        Returns $2*T_\text{wall} - T^-$ so that a central gradient flux
-        will get the correct $T_\text{wall}$ BC.
-        """
-        return 2*self._wall_temp - state_minus.temperature
->>>>>>> bc70f843
+                              species_mass=-grad_av_minus.species_mass)