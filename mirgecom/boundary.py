--- conflicted
+++ resolved
@@ -205,16 +205,32 @@
         cv = make_conserved(discr.dim, q=soln)
         return self.cv_gradient_flux(discr, btag, cv, **kwargs).join()
 
-<<<<<<< HEAD
+    def s_boundary_flux(self, discr, btag, grad_cv, **kwargs):
+        r"""Get $\nabla\mathbf{Q}$ flux across the boundary faces."""
+        actx = grad_cv.mass[0].array_context
+        boundary_discr = discr.discr_from_dd(btag)
+        nodes = thaw(actx, boundary_discr.nodes())
+        nhat = thaw(actx, discr.normal(btag))
+        grad_cv_minus = discr.project("vol", btag, grad_cv)
+        if self._fluid_soln_grad_func:
+            grad_cv_plus = self._fluid_soln_grad_func(nodes, nhat=nhat,
+                                                     grad_cv=grad_cv_minus, **kwargs)
+        else:
+            grad_cv_plus = grad_cv_minus
+        bnd_grad_pair = TracePair(btag, interior=grad_cv_minus,
+                                  exterior=grad_cv_plus)
+
+        return self._boundary_quantity(
+            discr, btag, self._fluid_soln_grad_flux_func(bnd_grad_pair, nhat),
+            **kwargs
+        )
+
     def av_flux(self, discr, btag, diffusion, **kwargs):
         """Get the diffusive fluxes for the AV operator API."""
         diff_cv = make_conserved(discr.dim, q=diffusion)
         return self.s_boundary_flux(discr, btag, grad_cv=diff_cv, **kwargs).join()
 
-    def t_boundary_flux(self, discr, btag, cv, eos, **kwargs):
-=======
     def t_gradient_flux(self, discr, btag, cv, eos, **kwargs):
->>>>>>> 67ca2c43
         """Get the "temperature flux" through boundary *btag*."""
         cv_minus = discr.project("vol", btag, cv)
         t_minus = eos.temperature(cv_minus)
