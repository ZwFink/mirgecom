--- conflicted
+++ resolved
@@ -48,9 +48,11 @@
 from mirgecom.viscous import viscous_flux_central
 from mirgecom.flux import (
     gradient_flux_central,
+    divergence_flux_central
 )
 from mirgecom.gas_model import (
-    make_fluid_state
+    make_fluid_state,
+    project_fluid_state,
 )
 from abc import ABCMeta, abstractmethod
 
@@ -89,14 +91,11 @@
 
     .. automethod:: __init__
     .. automethod:: inviscid_divergence_flux
-<<<<<<< HEAD
+    .. automethod:: temperature_gradient_flux
+    .. automethod:: viscous_divergence_flux
+    .. automethod:: av_flux
+    .. automethod:: cv_gradient_flux
     .. automethod:: soln_gradient_flux
-    .. automethod:: av_flux
-=======
-    .. automethod:: cv_gradient_flux
-    .. automethod:: viscous_divergence_flux
-    .. automethod:: temperature_gradient_flux
->>>>>>> 6d855571
     """
 
     def __init__(self,
@@ -120,6 +119,8 @@
                  boundary_gradient_cv_func=None,
                  # Returns the boundary value for grad(temperature)
                  boundary_gradient_temperature_func=None,
+                 # For artificial viscosity - grad fluid soln on boundary
+                 boundary_grad_av_func=None,
                  ):
         """Initialize the PrescribedFluidBoundary and methods."""
         self._bnd_state_func = boundary_state_func
@@ -131,6 +132,11 @@
         self._viscous_flux_func = viscous_flux_func
         self._bnd_grad_cv_func = boundary_gradient_cv_func
         self._bnd_grad_temperature_func = boundary_gradient_temperature_func
+        self._av_div_num_flux_func = divergence_flux_central
+        self._bnd_grad_av_func = boundary_grad_av_func
+
+        if not self._bnd_grad_av_func:
+            self._bnd_grad_av_func = self._identical_grad_av
 
         if not self._inviscid_flux_func and not self._bnd_state_func:
             from warnings import warn
@@ -168,100 +174,6 @@
         if "local" in kwargs:
             if kwargs["local"]:
                 return quantity
-<<<<<<< HEAD
-        return discr.project(btag, "all_faces", quantity)
-
-    def boundary_pair(self, discr, btag, cv, **kwargs):
-        """Get the interior and exterior solution on the boundary."""
-        if self._bnd_pair_func:
-            return self._bnd_pair_func(discr, cv=cv, btag=btag, **kwargs)
-        if not self._fluid_soln_func:
-            raise NotImplementedError()
-        actx = cv.array_context
-        boundary_discr = discr.discr_from_dd(btag)
-        nodes = thaw(actx, boundary_discr.nodes())
-        nhat = thaw(actx, discr.normal(btag))
-        int_soln = discr.project("vol", btag, cv)
-        ext_soln = self._fluid_soln_func(nodes, cv=int_soln, normal=nhat, **kwargs)
-        return TracePair(btag, interior=int_soln, exterior=ext_soln)
-
-    def inviscid_divergence_flux(self, discr, btag, cv, eos, **kwargs):
-        """Get the inviscid boundary flux for the divergence operator."""
-        if self._inviscid_bnd_flux_func:
-            actx = cv.array_context
-            boundary_discr = discr.discr_from_dd(btag)
-            nodes = thaw(actx, boundary_discr.nodes())
-            nhat = thaw(actx, discr.normal(btag))
-            int_soln = discr.project("vol", btag, cv)
-            return self._inviscid_bnd_flux_func(nodes, normal=nhat,
-                                                cv=int_soln, eos=eos, **kwargs)
-        bnd_tpair = self.boundary_pair(discr, btag=btag, cv=cv, eos=eos, **kwargs)
-        return self._inviscid_facial_flux_func(discr, eos=eos, cv_tpair=bnd_tpair)
-
-    def cv_gradient_flux(self, discr, btag, cv, **kwargs):
-        """Get the flux through boundary *btag* for each scalar in *q*."""
-        actx = cv.array_context
-        boundary_discr = discr.discr_from_dd(btag)
-        nodes = thaw(actx, boundary_discr.nodes())
-        nhat = thaw(actx, discr.normal(btag))
-        if self._fluid_soln_flux_func:
-            cv_minus = discr.project("vol", btag, cv)
-            flux_weak = self._fluid_soln_flux_func(nodes, cv=cv_minus, nhat=nhat,
-                                                   **kwargs)
-        else:
-            bnd_pair = self.boundary_pair(discr, btag=btag, cv=cv, **kwargs)
-            flux_weak = self._scalar_num_flux_func(bnd_pair, normal=nhat)
-
-        return self._boundary_quantity(discr, btag=btag, quantity=flux_weak,
-                                       **kwargs)
-
-    def soln_gradient_flux(self, discr, btag, soln, **kwargs):
-        """Get the flux for solution gradient with AV API."""
-        cv = make_conserved(discr.dim, q=soln)
-        return self.cv_gradient_flux(discr, btag, cv, **kwargs).join()
-
-    def s_boundary_flux(self, discr, btag, grad_cv, **kwargs):
-        r"""Get $\nabla\mathbf{Q}$ flux across the boundary faces."""
-        actx = grad_cv.mass[0].array_context
-        boundary_discr = discr.discr_from_dd(btag)
-        nodes = thaw(actx, boundary_discr.nodes())
-        nhat = thaw(actx, discr.normal(btag))
-        grad_cv_minus = discr.project("vol", btag, grad_cv)
-        if self._fluid_soln_grad_func:
-            grad_cv_plus = self._fluid_soln_grad_func(nodes, nhat=nhat,
-                                                     grad_cv=grad_cv_minus, **kwargs)
-        else:
-            grad_cv_plus = grad_cv_minus
-        bnd_grad_pair = TracePair(btag, interior=grad_cv_minus,
-                                  exterior=grad_cv_plus)
-
-        return self._boundary_quantity(
-            discr, btag, self._fluid_soln_grad_flux_func(bnd_grad_pair, nhat),
-            **kwargs
-        )
-
-    def av_flux(self, discr, btag, diffusion, **kwargs):
-        """Get the diffusive fluxes for the AV operator API."""
-        diff_cv = make_conserved(discr.dim, q=diffusion)
-        return self.s_boundary_flux(discr, btag, grad_cv=diff_cv, **kwargs).join()
-
-    def t_gradient_flux(self, discr, btag, cv, eos, **kwargs):
-        """Get the "temperature flux" through boundary *btag*."""
-        cv_minus = discr.project("vol", btag, cv)
-        t_minus = eos.temperature(cv_minus)
-        actx = cv.array_context
-        if self._fluid_temperature_func:
-            boundary_discr = discr.discr_from_dd(btag)
-            nodes = thaw(actx, boundary_discr.nodes())
-            t_plus = self._fluid_temperature_func(nodes, cv=cv_minus,
-                                                  temperature=t_minus, eos=eos,
-                                                  **kwargs)
-        else:
-            t_plus = -t_minus
-        nhat = thaw(actx, discr.normal(btag))
-        bnd_tpair = TracePair(btag, interior=t_minus, exterior=t_plus)
-
-=======
         return discr.project(btag, btag.with_dtag("all_faces"), quantity)
 
     def _boundary_state_pair(self, discr, btag, gas_model, state_minus, **kwargs):
@@ -316,7 +228,6 @@
                               exterior=self._bnd_temperature_func(
                                   discr=discr, btag=btag, gas_model=gas_model,
                                   state_minus=state_minus, **kwargs))
->>>>>>> 6d855571
         return self._boundary_quantity(discr, btag,
                                        self._grad_num_flux_func(bnd_tpair, nhat),
                                        **kwargs)
@@ -399,6 +310,38 @@
                                        numerical_flux_func=numerical_flux_func,
                                        **kwargs)
 
+    # {{{ Boundary interface for artificial viscosity
+
+    def _identical_grad_av(self, grad_av_minus, **kwargs):
+        return grad_av_minus
+
+    def soln_gradient_flux(self, discr, btag, cv, gas_model, **kwargs):
+        """Get the flux for solution gradient with AV API."""
+        fluid_state = make_fluid_state(cv, gas_model=gas_model)
+        fluid_state_minus = project_fluid_state(discr=discr,
+                                                src="vol",
+                                                tgt=btag,
+                                                gas_model=gas_model,
+                                                state=fluid_state)
+        return self.cv_gradient_flux(discr=discr, btag=btag,
+                                     gas_model=gas_model,
+                                     state_minus=fluid_state_minus,
+                                     **kwargs)
+
+    def av_flux(self, discr, btag, diffusion, **kwargs):
+        """Get the diffusive fluxes for the AV operator API."""
+        grad_av_minus = discr.project("vol", btag, diffusion)
+        actx = grad_av_minus.mass[0].array_context
+        nhat = thaw(discr.normal(btag), actx)
+        grad_av_plus = self._bnd_grad_av_func(
+            discr=discr, btag=btag, grad_av_minus=grad_av_minus, **kwargs)
+        bnd_grad_pair = TracePair(btag, interior=grad_av_minus,
+                                  exterior=grad_av_plus)
+        num_flux = self._av_div_num_flux_func(bnd_grad_pair, nhat)
+        return self._boundary_quantity(discr, btag, num_flux, **kwargs)
+
+    # }}}
+
 
 class DummyBoundary(PrescribedFluidBoundary):
     """Boundary type that assigns boundary-adjacent soln as the boundary solution."""
@@ -424,18 +367,14 @@
     boundary conditions described in detail in [Poinsot_1992]_.
 
     .. automethod:: adiabatic_slip_state
+    .. automethod:: adiabatic_slip_grad_av
     """
 
     def __init__(self):
         """Initialize AdiabaticSlipBoundary."""
-<<<<<<< HEAD
-        PrescribedInviscidBoundary.__init__(
-            self, boundary_pair_func=self.adiabatic_slip_pair,
-            fluid_solution_gradient_func=self.exterior_grad_q
-=======
         PrescribedFluidBoundary.__init__(
             self, boundary_state_func=self.adiabatic_slip_state,
->>>>>>> 6d855571
+            boundary_grad_av_func=self.adiabatic_slip_grad_av
         )
 
     def adiabatic_slip_state(self, discr, btag, gas_model, state_minus, **kwargs):
@@ -471,44 +410,38 @@
         return make_fluid_state(cv=ext_cv, gas_model=gas_model,
                                 temperature_seed=t_seed)
 
-    def exterior_grad_q(self, nodes, nhat, grad_cv, **kwargs):
+    def adiabatic_slip_grad_av(self, discr, btag, grad_av_minus, **kwargs):
         """Get the exterior grad(Q) on the boundary."""
         # Grab some boundary-relevant data
-        dim, = grad_cv.mass.shape
+        dim, = grad_av_minus.mass.shape
+        actx = grad_av_minus.mass[0].array_context
+        nhat = thaw(discr.norm(btag), actx)
 
         # Subtract 2*wall-normal component of q
         # to enforce q=0 on the wall
-        s_mom_normcomp = np.outer(nhat, np.dot(grad_cv.momentum, nhat))
-        s_mom_flux = grad_cv.momentum - 2*s_mom_normcomp
+        s_mom_normcomp = np.outer(nhat,
+                                  np.dot(grad_av_minus.momentum, nhat))
+        s_mom_flux = grad_av_minus.momentum - 2*s_mom_normcomp
 
         # flip components to set a neumann condition
-        return make_conserved(dim, mass=-grad_cv.mass, energy=-grad_cv.energy,
+        return make_conserved(dim, mass=-grad_av_minus.mass,
+                              energy=-grad_av_minus.energy,
                               momentum=-s_mom_flux,
-                              species_mass=-grad_cv.species_mass)
+                              species_mass=-grad_av_minus.species_mass)
 
 
 class AdiabaticNoslipMovingBoundary(PrescribedFluidBoundary):
     r"""Boundary condition implementing a noslip moving boundary.
 
-<<<<<<< HEAD
-    .. automethod:: adiabatic_noslip_pair
-    .. automethod:: exterior_soln
-    .. automethod:: exterior_grad_q
-=======
     .. automethod:: adiabatic_noslip_state
->>>>>>> 6d855571
+    .. automethod:: adiabatic_noslip_grad_av
     """
 
     def __init__(self, wall_velocity=None, dim=2):
         """Initialize boundary device."""
-<<<<<<< HEAD
-        PrescribedInviscidBoundary.__init__(
-            self, boundary_pair_func=self.adiabatic_noslip_pair,
-            fluid_solution_gradient_func=self.exterior_grad_q
-=======
         PrescribedFluidBoundary.__init__(
             self, boundary_state_func=self.adiabatic_noslip_state,
->>>>>>> 6d855571
+            boundary_grad_av_func=self.adiabatic_noslip_grad_av,
         )
         # Check wall_velocity (assumes dim is correct)
         if wall_velocity is None:
@@ -530,9 +463,9 @@
         tseed = state_minus.temperature if state_minus.is_mixture else None
         return make_fluid_state(cv=cv, gas_model=gas_model, temperature_seed=tseed)
 
-    def exterior_grad_q(self, nodes, nhat, grad_cv, **kwargs):
+    def adiabatic_noslip_grad_av(self, grad_av_minus, **kwargs):
         """Get the exterior solution on the boundary."""
-        return(-grad_cv)
+        return(-grad_av_minus)
 
 
 class IsothermalNoSlipBoundary(PrescribedFluidBoundary):
