--- conflicted
+++ resolved
@@ -103,14 +103,8 @@
     cfl: float
         The current CFL number
     eos: :class:`~mirgecom.eos.GasEOS`
-<<<<<<< HEAD
-        Gas equation-of-state supporting speed_of_sound, and, optionally for viscous
-        fluids, a non-empty :class:`~mirgecom.transport.TransportModel` for viscous
-        transport properties.
-=======
         Gas equation-of-state optionally with a non-empty
         :class:`~mirgecom.transport.TransportModel` for viscous transport properties.
->>>>>>> bdd9b8c2
     constant_cfl: bool
         True if running constant CFL mode
 
