--- conflicted
+++ resolved
@@ -23,7 +23,6 @@
 
 .. autofunction:: generate_and_distribute_mesh
 
-<<<<<<< HEAD
 Simulation support utilities
 ----------------------------
 
@@ -34,14 +33,13 @@
 -------------------
 
 .. autofunction:: force_evaluation
-=======
+
 File comparison utilities
 -------------------------
 
 .. autofunction:: compare_files_vtu
 .. autofunction:: compare_files_xdmf
 .. autofunction:: compare_files_hdf5
->>>>>>> 05d066b5
 """
 
 __copyright__ = """
@@ -492,7 +490,6 @@
     return generate_and_distribute_mesh(comm=comm, generate_mesh=generate_grid)
 
 
-<<<<<<< HEAD
 def limit_species_mass_fractions(cv):
     """Keep the species mass fractions from going negative."""
     from mirgecom.fluid import make_conserved
@@ -543,7 +540,8 @@
 def force_evaluation(actx, expn):
     """Wrap freeze/thaw forcing evaluation of expressions."""
     return actx.thaw(actx.freeze(expn))
-=======
+
+
 def compare_files_vtu(
         first_file: str,
         second_file: str,
@@ -923,5 +921,4 @@
                     raise ValueError("Fidelity test failed: Mismatched data "
                                      "values with given tolerance")
 
-    print("HDF5 Fidelity test completed successfully with tolerance", tolerance)
->>>>>>> 05d066b5
+    print("HDF5 Fidelity test completed successfully with tolerance", tolerance)