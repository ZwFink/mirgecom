"""Helper functions for advancing a gas state.

.. autofunction:: advance_state
.. autofunction:: generate_singlerate_leap_advancer
"""

__copyright__ = """
Copyright (C) 2020-21 University of Illinois Board of Trustees
"""

__license__ = """
Permission is hereby granted, free of charge, to any person obtaining a copy
of this software and associated documentation files (the "Software"), to deal
in the Software without restriction, including without limitation the rights
to use, copy, modify, merge, publish, distribute, sublicense, and/or sell
copies of the Software, and to permit persons to whom the Software is
furnished to do so, subject to the following conditions:

The above copyright notice and this permission notice shall be included in
all copies or substantial portions of the Software.

THE SOFTWARE IS PROVIDED "AS IS", WITHOUT WARRANTY OF ANY KIND, EXPRESS OR
IMPLIED, INCLUDING BUT NOT LIMITED TO THE WARRANTIES OF MERCHANTABILITY,
FITNESS FOR A PARTICULAR PURPOSE AND NONINFRINGEMENT. IN NO EVENT SHALL THE
AUTHORS OR COPYRIGHT HOLDERS BE LIABLE FOR ANY CLAIM, DAMAGES OR OTHER
LIABILITY, WHETHER IN AN ACTION OF CONTRACT, TORT OR OTHERWISE, ARISING FROM,
OUT OF OR IN CONNECTION WITH THE SOFTWARE OR THE USE OR OTHER DEALINGS IN
THE SOFTWARE.
"""
from logpyle import set_dt
from mirgecom.logging_quantities import set_sim_state


<<<<<<< HEAD
def _advance_state_stepper_func(rhs, timestepper, t_final, state, t=0.0, istep=0,
                                dt=0, get_timestep=None, logmgr=None, eos=None,
                                checkpoint=None, dim=None):
=======
def _advance_state_stepper_func(rhs, timestepper,
                                state, t_final, dt=0,
                                t=0.0, istep=0,
                                get_timestep=None,
                                pre_step_callback=None,
                                post_step_callback=None,
                                logmgr=None, eos=None, dim=None):
>>>>>>> 5bd30d8d
    """Advance state from some time (t) to some time (t_final).

    Parameters
    ----------
    rhs
        Function that should return the time derivative of the state.
        This function should take time and state as arguments, with
        a call with signature ``rhs(t, state)``.
    timestepper
        Function that advances the state from t=time to t=(time+dt), and
        returns the advanced state. Has a call with signature
        ``timestepper(state, t, dt, rhs)``.
    get_timestep
        Function that should return dt for the next step. This interface allows
        user-defined adaptive timestepping. A negative return value indicated that
        the stepper should stop gracefully. Takes only state as an argument.
    state: numpy.ndarray
        Agglomerated object array containing at least the state variables that
        will be advanced by this stepper
    t_final: float
        Simulated time at which to stop
    t: float
        Time at which to start
    dt: float
        Initial timestep size to use, optional if dt is adaptive
    istep: int
        Step number from which to start
    pre_step_callback
        An optional user-defined function, with signature:
        ``state, dt = pre_step_callback(step, t, dt, state)``,
        to be called before the timestepper is called for that particular step.
    post_step_callback
        An optional user-defined function, with signature:
        ``state, dt = post_step_callback(step, t, dt, state)``,
        to be called after the timestepper is called for that particular step.

    Returns
    -------
    istep: int
        the current step number
    t: float
        the current time
    state: numpy.ndarray
    """
    if t_final <= t:
        return istep, t, state

    while t < t_final:

        if logmgr:
            logmgr.tick_before()

        if get_timestep:
<<<<<<< HEAD
            dt = get_timestep(state=state)

        if checkpoint:
            dt = checkpoint(state=state, step=istep, t=t, dt=dt)

        if dt < 0:
            return istep, t, state
=======
            dt = get_timestep(state=state, t=t, dt=dt)

        if pre_step_callback is not None:
            state, dt = pre_step_callback(state=state, step=istep, t=t, dt=dt)
>>>>>>> 5bd30d8d

        state = timestepper(state=state, t=t, dt=dt, rhs=rhs)
        t += dt
        istep += 1

        if post_step_callback is not None:
            state, dt = post_step_callback(state=state, step=istep, t=t, dt=dt)

        if logmgr:
            set_dt(logmgr, dt)
            set_sim_state(logmgr, dim, state, eos)
            logmgr.tick_after()

    return istep, t, state


<<<<<<< HEAD
def _advance_state_leap(rhs, timestepper, state, t_final, dt=0,
                        component_id="state", t=0.0, istep=0,
                        logmgr=None, eos=None, dim=None, checkpoint=None,
                        get_timestep=None):
=======
def _advance_state_leap(rhs, timestepper, state,
                        t_final, dt=0,
                        component_id="state",
                        t=0.0, istep=0,
                        get_timestep=None,
                        pre_step_callback=None,
                        post_step_callback=None,
                        logmgr=None, eos=None, dim=None):
>>>>>>> 5bd30d8d
    """Advance state from some time *t* to some time *t_final* using :mod:`leap`.

    Parameters
    ----------
    rhs
        Function that should return the time derivative of the state.
        This function should take time and state as arguments, with
        a call with signature ``rhs(t, state)``.
    timestepper
        An instance of :class:`leap.MethodBuilder`.
    get_timestep
        Function that should return dt for the next step. This interface allows
        user-defined adaptive timestepping. A negative return value indicated that
        the stepper should stop gracefully.
    state: numpy.ndarray
        Agglomerated object array containing at least the state variables that
        will be advanced by this stepper
    t_final: float
        Simulated time at which to stop
    component_id
        State id (required input for leap method generation)
    t: float
        Time at which to start
    dt: float
        Initial timestep size to use, optional if dt is adaptive
    istep: int
        Step number from which to start
    pre_step_callback
        An optional user-defined function, with signature:
        ``state, dt = pre_step_callback(step, t, dt, state)``,
        to be called before the timestepper is called for that particular step.
    post_step_callback
        An optional user-defined function, with signature:
        ``state, dt = post_step_callback(step, t, dt, state)``,
        to be called after the timestepper is called for that particular step.

    Returns
    -------
    istep: int
        the current step number
    t: float
        the current time
    state: numpy.ndarray
    """
    if t_final <= t:
        return istep, t, state

    # Generate code for Leap method.
    if get_timestep:
<<<<<<< HEAD
        dt = get_timestep(state=state)
=======
        dt = get_timestep(state=state, t=t, dt=dt)

>>>>>>> 5bd30d8d
    stepper_cls = generate_singlerate_leap_advancer(timestepper, component_id,
                                                    rhs, t, dt, state)
    while t < t_final:

        if get_timestep:
            dt = get_timestep(state=state, t=t, dt=dt)

<<<<<<< HEAD
        if get_timestep:
            dt = get_timestep(state=state)

        if checkpoint:
            dt = checkpoint(state=state, step=istep, t=t, dt=dt)

        if dt < 0:
            return istep, t, state

        stepper_cls.dt = dt
=======
        if dt < 0:
            return istep, t, state

        if pre_step_callback is not None:
            state, dt = pre_step_callback(state=state,
                                          step=istep,
                                          t=t, dt=dt)
>>>>>>> 5bd30d8d

        # Leap interface here is *a bit* different.
        for event in stepper_cls.run(t_end=t+dt):
            if isinstance(event, stepper_cls.StateComputed):
                state = event.state_component
                t += dt

                if post_step_callback is not None:
                    state, dt = post_step_callback(state=state,
                                                   step=istep,
                                                   t=t, dt=dt)

                istep += 1

    return istep, t, state


def generate_singlerate_leap_advancer(timestepper, component_id, rhs, t, dt,
                                      state):
    """Generate Leap code to advance all state at the same timestep, without substepping.

    Parameters
    ----------
    timestepper
        An instance of :class:`leap.MethodBuilder` that advances the state
        from t=time to t=(time+dt), and returns the advanced state.
    component_id
        State id (required input for leap method generation)
    rhs
        Function that should return the time derivative of the state.
        This function should take time and state as arguments, with
        a call looking like rhs(t, state).
    t: float
        Time at which to start
    dt: float
        Initial timestep to be set by leap method
    state: numpy.ndarray
        Agglomerated object array containing at least the state variables that
        will be advanced by this stepper

    Returns
    -------
    dagrt.codegen.python.StepperInterface
        Python class implementing leap method, and generated by dagrt
    """
    code = timestepper.generate()
    from dagrt.codegen import PythonCodeGenerator
    codegen = PythonCodeGenerator(class_name="Method")
    stepper_cls = codegen.get_class(code)(function_map={
        "<func>" + component_id: rhs,
        })
    stepper_cls.set_up(t_start=t, dt_start=dt, context={component_id: state})

    return stepper_cls


<<<<<<< HEAD
def advance_state(rhs, timestepper, state, t_final, dt=0,
                    component_id="state", t=0.0, istep=0, logmgr=None,
                    eos=None, dim=None, checkpoint=None, get_timestep=None):
=======
def advance_state(rhs, timestepper, state, t_final,
                  component_id="state",
                  t=0.0, istep=0, dt=0,
                  get_timestep=None,
                  pre_step_callback=None,
                  post_step_callback=None,
                  logmgr=None, eos=None, dim=None):
>>>>>>> 5bd30d8d
    """Determine what stepper we're using and advance the state from (t) to (t_final).

    Parameters
    ----------
    rhs
        Function that should return the time derivative of the state.
        This function should take time and state as arguments, with
        a call with signature``rhs(t, state)``.
    timestepper
        This is either a user-defined function that advances the state
        from t=time to t=(time+dt) and returns the advanced state
        with call signature ``timestepper(state, t, dt, rhs)``, or
        an instance of :class:`leap.MethodBuilder`. If it's the latter, we are
        responsible for generating timestepper code from the method instructions
        before using it, as well as providing context in the form of the state
        to be integrated, the initial time and timestep, and the RHS function.
    component_id
        State id (required input for leap method generation)
    get_timestep
        Function that should return dt for the next step. This interface allows
        user-defined adaptive timestepping. A negative return value indicated that
        the stepper should stop gracefully. Takes only state as an argument.
    state: numpy.ndarray
        Agglomerated object array containing at least the state variables that
        will be advanced by this stepper
    t_final: float
        Simulated time at which to stop
    t: float
        Time at which to start
    dt: float
        Initial timestep size to use, optional if dt is adaptive
    istep: int
        Step number from which to start
    pre_step_callback
        An optional user-defined function, with signature:
        ``state, dt = pre_step_callback(step, t, dt, state)``,
        to be called before the timestepper is called for that particular step.
    post_step_callback
        An optional user-defined function, with signature:
        ``state, dt = post_step_callback(step, t, dt, state)``,
        to be called after the timestepper is called for that particular step.

    Returns
    -------
    istep: int
        the current step number
    t: float
        the current time
    state: numpy.ndarray
    """
    # The timestepper should either be a Leap
    # method object, or a user-passed function.
    # First, check if we have leap.
    import sys
    leap_timestepper = False

    if ((logmgr is not None) or (dim is not None) or (eos is not None)):
        from warnings import warn
        warn("Passing logmgr, dim, or eos into the stepper is a deprecated stepper "
             "signature. See the examples for the current and preferred usage.",
             DeprecationWarning, stacklevel=2)

    if get_timestep is not None:
        from warnings import warn
        warn("Passing the get_timestep function into the stepper is deprecated. "
             "Users should use the dt argument for constant timestep, and "
             "perform any dt modification in the {pre,post}-step callbacks.",
             DeprecationWarning, stacklevel=2)

    if "leap" in sys.modules:
        # The timestepper can still either be a leap method generator
        # or a user-passed function.
        from leap import MethodBuilder
        if isinstance(timestepper, MethodBuilder):
            leap_timestepper = True

    if leap_timestepper:
        (current_step, current_t, current_state) = \
<<<<<<< HEAD
            _advance_state_leap(rhs=rhs, timestepper=timestepper,
                                checkpoint=checkpoint, dt=0,
                                get_timestep=get_timestep, state=state,
                        t=t, t_final=t_final, component_id=component_id,
                        istep=istep, logmgr=logmgr, eos=eos, dim=dim)
    else:
        (current_step, current_t, current_state) = \
            _advance_state_stepper_func(rhs=rhs, timestepper=timestepper,
                                        checkpoint=checkpoint, dt=dt,
                                        get_timestep=get_timestep, state=state,
                                        t=t, t_final=t_final, istep=istep,
                                        logmgr=logmgr, eos=eos, dim=dim)
=======
            _advance_state_leap(
                rhs=rhs, timestepper=timestepper,
                get_timestep=get_timestep, state=state,
                t=t, t_final=t_final, dt=dt,
                pre_step_callback=pre_step_callback,
                post_step_callback=post_step_callback,
                component_id=component_id,
                istep=istep, logmgr=logmgr, eos=eos, dim=dim
            )
    else:
        (current_step, current_t, current_state) = \
            _advance_state_stepper_func(
                rhs=rhs, timestepper=timestepper,
                get_timestep=get_timestep, state=state,
                t=t, t_final=t_final, dt=dt,
                pre_step_callback=pre_step_callback,
                post_step_callback=post_step_callback,
                istep=istep,
                logmgr=logmgr, eos=eos, dim=dim
            )
>>>>>>> 5bd30d8d

    return current_step, current_t, current_state<|MERGE_RESOLUTION|>--- conflicted
+++ resolved
@@ -31,11 +31,6 @@
 from mirgecom.logging_quantities import set_sim_state
 
 
-<<<<<<< HEAD
-def _advance_state_stepper_func(rhs, timestepper, t_final, state, t=0.0, istep=0,
-                                dt=0, get_timestep=None, logmgr=None, eos=None,
-                                checkpoint=None, dim=None):
-=======
 def _advance_state_stepper_func(rhs, timestepper,
                                 state, t_final, dt=0,
                                 t=0.0, istep=0,
@@ -43,7 +38,6 @@
                                 pre_step_callback=None,
                                 post_step_callback=None,
                                 logmgr=None, eos=None, dim=None):
->>>>>>> 5bd30d8d
     """Advance state from some time (t) to some time (t_final).
 
     Parameters
@@ -97,20 +91,10 @@
             logmgr.tick_before()
 
         if get_timestep:
-<<<<<<< HEAD
-            dt = get_timestep(state=state)
-
-        if checkpoint:
-            dt = checkpoint(state=state, step=istep, t=t, dt=dt)
-
-        if dt < 0:
-            return istep, t, state
-=======
             dt = get_timestep(state=state, t=t, dt=dt)
 
         if pre_step_callback is not None:
             state, dt = pre_step_callback(state=state, step=istep, t=t, dt=dt)
->>>>>>> 5bd30d8d
 
         state = timestepper(state=state, t=t, dt=dt, rhs=rhs)
         t += dt
@@ -127,12 +111,6 @@
     return istep, t, state
 
 
-<<<<<<< HEAD
-def _advance_state_leap(rhs, timestepper, state, t_final, dt=0,
-                        component_id="state", t=0.0, istep=0,
-                        logmgr=None, eos=None, dim=None, checkpoint=None,
-                        get_timestep=None):
-=======
 def _advance_state_leap(rhs, timestepper, state,
                         t_final, dt=0,
                         component_id="state",
@@ -141,7 +119,6 @@
                         pre_step_callback=None,
                         post_step_callback=None,
                         logmgr=None, eos=None, dim=None):
->>>>>>> 5bd30d8d
     """Advance state from some time *t* to some time *t_final* using :mod:`leap`.
 
     Parameters
@@ -191,12 +168,8 @@
 
     # Generate code for Leap method.
     if get_timestep:
-<<<<<<< HEAD
-        dt = get_timestep(state=state)
-=======
         dt = get_timestep(state=state, t=t, dt=dt)
 
->>>>>>> 5bd30d8d
     stepper_cls = generate_singlerate_leap_advancer(timestepper, component_id,
                                                     rhs, t, dt, state)
     while t < t_final:
@@ -204,18 +177,6 @@
         if get_timestep:
             dt = get_timestep(state=state, t=t, dt=dt)
 
-<<<<<<< HEAD
-        if get_timestep:
-            dt = get_timestep(state=state)
-
-        if checkpoint:
-            dt = checkpoint(state=state, step=istep, t=t, dt=dt)
-
-        if dt < 0:
-            return istep, t, state
-
-        stepper_cls.dt = dt
-=======
         if dt < 0:
             return istep, t, state
 
@@ -223,7 +184,6 @@
             state, dt = pre_step_callback(state=state,
                                           step=istep,
                                           t=t, dt=dt)
->>>>>>> 5bd30d8d
 
         # Leap interface here is *a bit* different.
         for event in stepper_cls.run(t_end=t+dt):
@@ -280,11 +240,6 @@
     return stepper_cls
 
 
-<<<<<<< HEAD
-def advance_state(rhs, timestepper, state, t_final, dt=0,
-                    component_id="state", t=0.0, istep=0, logmgr=None,
-                    eos=None, dim=None, checkpoint=None, get_timestep=None):
-=======
 def advance_state(rhs, timestepper, state, t_final,
                   component_id="state",
                   t=0.0, istep=0, dt=0,
@@ -292,7 +247,6 @@
                   pre_step_callback=None,
                   post_step_callback=None,
                   logmgr=None, eos=None, dim=None):
->>>>>>> 5bd30d8d
     """Determine what stepper we're using and advance the state from (t) to (t_final).
 
     Parameters
@@ -371,20 +325,6 @@
 
     if leap_timestepper:
         (current_step, current_t, current_state) = \
-<<<<<<< HEAD
-            _advance_state_leap(rhs=rhs, timestepper=timestepper,
-                                checkpoint=checkpoint, dt=0,
-                                get_timestep=get_timestep, state=state,
-                        t=t, t_final=t_final, component_id=component_id,
-                        istep=istep, logmgr=logmgr, eos=eos, dim=dim)
-    else:
-        (current_step, current_t, current_state) = \
-            _advance_state_stepper_func(rhs=rhs, timestepper=timestepper,
-                                        checkpoint=checkpoint, dt=dt,
-                                        get_timestep=get_timestep, state=state,
-                                        t=t, t_final=t_final, istep=istep,
-                                        logmgr=logmgr, eos=eos, dim=dim)
-=======
             _advance_state_leap(
                 rhs=rhs, timestepper=timestepper,
                 get_timestep=get_timestep, state=state,
@@ -405,6 +345,5 @@
                 istep=istep,
                 logmgr=logmgr, eos=eos, dim=dim
             )
->>>>>>> 5bd30d8d
 
     return current_step, current_t, current_state