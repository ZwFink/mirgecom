--- conflicted
+++ resolved
@@ -81,7 +81,6 @@
     .. automethod:: gamma
     .. automethod:: transport_model
     .. automethod:: get_internal_energy
-    .. automethod:: species_enthalpies
     """
 
     @abstractmethod
@@ -131,13 +130,6 @@
     @abstractmethod
     def get_internal_energy(self, temperature, *, mass, species_mass_fractions):
         """Get the fluid internal energy from temperature and mass."""
-<<<<<<< HEAD
-
-    def species_enthalpies(self, cv: ConservedVars):
-        """Get specific enthalpies for each mixture species."""
-        raise NotImplementedError()
-=======
->>>>>>> b3c4fb49
 
     def dependent_vars(self, cv: ConservedVars) -> EOSDependentVars:
         """Get an agglomerated array of the dependent variables."""
