--- conflicted
+++ resolved
@@ -124,14 +124,9 @@
 
 def central_flux_interior(actx, discr, int_tpair):
     """Compute a central flux for interior faces."""
-<<<<<<< HEAD
     normal = thaw(discr.normal(int_tpair.dd), actx)
-    flux_weak = gradient_num_flux(int_tpair, normal)
-=======
-    normal = thaw(actx, discr.normal(int_tpair.dd))
     from arraycontext import outer
     flux_weak = outer(num_flux_central(int_tpair.int, int_tpair.ext), normal)
->>>>>>> 4e8f68a6
     dd_all_faces = int_tpair.dd.with_dtag("all_faces")
     return discr.project(int_tpair.dd, dd_all_faces, flux_weak)
 
