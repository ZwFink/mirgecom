"""Test the inviscid fluid module."""

__copyright__ = """
Copyright (C) 2020 University of Illinois Board of Trustees
"""

__license__ = """
Permission is hereby granted, free of charge, to any person obtaining a copy
of this software and associated documentation files (the "Software"), to deal
in the Software without restriction, including without limitation the rights
to use, copy, modify, merge, publish, distribute, sublicense, and/or sell
copies of the Software, and to permit persons to whom the Software is
furnished to do so, subject to the following conditions:

The above copyright notice and this permission notice shall be included in
all copies or substantial portions of the Software.

THE SOFTWARE IS PROVIDED "AS IS", WITHOUT WARRANTY OF ANY KIND, EXPRESS OR
IMPLIED, INCLUDING BUT NOT LIMITED TO THE WARRANTIES OF MERCHANTABILITY,
FITNESS FOR A PARTICULAR PURPOSE AND NONINFRINGEMENT. IN NO EVENT SHALL THE
AUTHORS OR COPYRIGHT HOLDERS BE LIABLE FOR ANY CLAIM, DAMAGES OR OTHER
LIABILITY, WHETHER IN AN ACTION OF CONTRACT, TORT OR OTHERWISE, ARISING FROM,
OUT OF OR IN CONNECTION WITH THE SOFTWARE OR THE USE OR OTHER DEALINGS IN
THE SOFTWARE.
"""

import numpy as np
import numpy.random
import numpy.linalg as la  # noqa
import pyopencl.clmath  # noqa
import logging
import pytest

from pytools.obj_array import (
    flat_obj_array,
    make_obj_array,
)

from meshmode.dof_array import thaw
from meshmode.mesh import BTAG_ALL, BTAG_NONE  # noqa
from grudge.symbolic.primitives import TracePair
from mirgecom.fluid import make_conserved
from mirgecom.eos import IdealSingleGas
from grudge.eager import EagerDGDiscretization
from meshmode.array_context import (  # noqa
    pytest_generate_tests_for_pyopencl_array_context
    as pytest_generate_tests)
from mirgecom.inviscid import inviscid_flux

logger = logging.getLogger(__name__)


@pytest.mark.parametrize("nspecies", [0, 1, 10])
@pytest.mark.parametrize("dim", [1, 2, 3])
def test_inviscid_flux(actx_factory, nspecies, dim):
    """Check inviscid flux against exact expected result: Identity test.

    Directly check inviscid flux routine, :func:`mirgecom.inviscid.inviscid_flux`,
    against the exact expected result. This test is designed to fail if the flux
    routine is broken.

    The expected inviscid flux is:
      F(q) = <rhoV, (E+p)V, rho(V.x.V) + pI, rhoY V>
    """
    actx = actx_factory()

    nel_1d = 16

    from meshmode.mesh.generation import generate_regular_rect_mesh

    #    for dim in [1, 2, 3]:
    mesh = generate_regular_rect_mesh(
        a=(-0.5,) * dim, b=(0.5,) * dim, nelements_per_axis=(nel_1d,) * dim
    )

    order = 3
    discr = EagerDGDiscretization(actx, mesh, order=order)
    eos = IdealSingleGas()

    logger.info(f"Number of {dim}d elems: {mesh.nelements}")

    def rand():
        from meshmode.dof_array import DOFArray
        return DOFArray(
            actx,
            tuple(actx.from_numpy(np.random.rand(grp.nelements, grp.nunit_dofs))
                  for grp in discr.discr_from_dd("vol").groups)
        )

    mass = rand()
    energy = rand()
    mom = make_obj_array([rand() for _ in range(dim)])

    mass_fractions = make_obj_array([rand() for _ in range(nspecies)])
    species_mass = mass * mass_fractions

    cv = make_conserved(dim, mass=mass, energy=energy, momentum=mom,
                        species_mass=species_mass)

    # {{{ create the expected result

    p = eos.pressure(cv)
    escale = (energy + p) / mass

    numeq = dim + 2 + nspecies

    expected_flux = np.zeros((numeq, dim), dtype=object)
    expected_flux[0] = mom
    expected_flux[1] = mom * escale

    for i in range(dim):
        for j in range(dim):
            expected_flux[2+i, j] = (mom[i] * mom[j] / mass + (p if i == j else 0))

    for i in range(nspecies):
        expected_flux[dim+2+i] = mom * mass_fractions[i]

    expected_flux = make_conserved(dim, q=expected_flux)

    # }}}

    from mirgecom.gas_model import GasModel, make_fluid_state
    gas_model = GasModel(eos=eos)
    state = make_fluid_state(cv, gas_model)

    flux = inviscid_flux(state)
    flux_resid = flux - expected_flux

    for i in range(numeq, dim):
        for j in range(dim):
            assert (la.norm(flux_resid[i, j].get())) == 0.0


@pytest.mark.parametrize("dim", [1, 2, 3])
def test_inviscid_flux_components(actx_factory, dim):
    """Test uniform pressure case.

    Checks that the Euler-internal inviscid flux routine
    :func:`mirgecom.inviscid.inviscid_flux` returns exactly the expected result
    with a constant pressure and no flow.

    Expected inviscid flux is:
      F(q) = <rhoV, (E+p)V, rho(V.x.V) + pI>

    Checks that only diagonal terms of the momentum flux:
      [ rho(V.x.V) + pI ] are non-zero and return the correctly calculated p.
    """
    actx = actx_factory()

    eos = IdealSingleGas()

    p0 = 1.0

    nel_1d = 4

    from meshmode.mesh.generation import generate_regular_rect_mesh
    mesh = generate_regular_rect_mesh(
        a=(-0.5,) * dim, b=(0.5,) * dim, nelements_per_axis=(nel_1d,) * dim
    )

    order = 3
    discr = EagerDGDiscretization(actx, mesh, order=order)
    eos = IdealSingleGas()

    logger.info(f"Number of {dim}d elems: {mesh.nelements}")
    # === this next block tests 1,2,3 dimensions,
    # with single and multiple nodes/states. The
    # purpose of this block is to ensure that when
    # all components of V = 0, the flux recovers
    # the expected values (and p0 within tolerance)
    # === with V = 0, fixed P = p0
    tolerance = 1e-15
    nodes = thaw(actx, discr.nodes())
    mass = discr.zeros(actx) + np.dot(nodes, nodes) + 1.0
    mom = make_obj_array([discr.zeros(actx) for _ in range(dim)])
    p_exact = discr.zeros(actx) + p0
    energy = p_exact / 0.4 + 0.5 * np.dot(mom, mom) / mass
    cv = make_conserved(dim, mass=mass, energy=energy, momentum=mom)
    p = eos.pressure(cv)

    from mirgecom.gas_model import GasModel, make_fluid_state
    state = make_fluid_state(cv, GasModel(eos=eos))

    flux = inviscid_flux(state)

    def inf_norm(x):
        return actx.to_numpy(discr.norm(x, np.inf))

    assert inf_norm(p - p_exact) < tolerance
    logger.info(f"{dim}d flux = {flux}")

    # for velocity zero, these components should be == zero
    assert inf_norm(flux.mass) == 0.0
    assert inf_norm(flux.energy) == 0.0

    # The momentum diagonal should be p
    # Off-diagonal should be identically 0
    assert inf_norm(flux.momentum - p0*np.identity(dim)) < tolerance


@pytest.mark.parametrize(("dim", "livedim"), [
    (1, 0),
    (2, 0),
    (2, 1),
    (3, 0),
    (3, 1),
    (3, 2),
    ])
def test_inviscid_mom_flux_components(actx_factory, dim, livedim):
    r"""Test components of the momentum flux with constant pressure, V != 0.

    Checks that the flux terms are returned in the proper order by running
    only 1 non-zero velocity component at-a-time.
    """
    actx = actx_factory()

    eos = IdealSingleGas()

    p0 = 1.0

    nel_1d = 4

    from meshmode.mesh.generation import generate_regular_rect_mesh
    mesh = generate_regular_rect_mesh(
        a=(-0.5,) * dim, b=(0.5,) * dim, nelements_per_axis=(nel_1d,) * dim
    )

    order = 3
    discr = EagerDGDiscretization(actx, mesh, order=order)
    nodes = thaw(actx, discr.nodes())

    tolerance = 1e-15
    for livedim in range(dim):
        mass = discr.zeros(actx) + 1.0 + np.dot(nodes, nodes)
        mom = make_obj_array([discr.zeros(actx) for _ in range(dim)])
        mom[livedim] = mass
        p_exact = discr.zeros(actx) + p0
        energy = (
            p_exact / (eos.gamma() - 1.0)
            + 0.5 * np.dot(mom, mom) / mass
        )
        cv = make_conserved(dim, mass=mass, energy=energy, momentum=mom)
        p = eos.pressure(cv)
        from mirgecom.gas_model import GasModel, make_fluid_state
        state = make_fluid_state(cv, GasModel(eos=eos))

        def inf_norm(x):
            return actx.to_numpy(discr.norm(x, np.inf))

        assert inf_norm(p - p_exact) < tolerance
        flux = inviscid_flux(state)
        logger.info(f"{dim}d flux = {flux}")
        vel_exact = mom / mass

        # first two components should be nonzero in livedim only
        assert inf_norm(flux.mass - mom) == 0
        eflux_exact = (energy + p_exact)*vel_exact
        assert inf_norm(flux.energy - eflux_exact) == 0

        logger.info("Testing momentum")
        xpmomflux = mass*np.outer(vel_exact, vel_exact) + p_exact*np.identity(dim)
        assert inf_norm(flux.momentum - xpmomflux) < tolerance


@pytest.mark.parametrize("nspecies", [0, 10])
@pytest.mark.parametrize("order", [1, 2, 3])
@pytest.mark.parametrize("dim", [1, 2, 3])
def test_facial_flux(actx_factory, nspecies, order, dim):
    """Check the flux across element faces.

    The flux is checked by prescribing states (q) with known fluxes. Only uniform
    states are tested currently - ensuring that the Lax-Friedrichs flux terms which
    are proportional to jumps in state data vanish.

    Since the returned fluxes use state data which has been interpolated
    to-and-from the element faces, this test is grid-dependent.
    """
    actx = actx_factory()

    tolerance = 1e-14
    p0 = 1.0

    from meshmode.mesh.generation import generate_regular_rect_mesh
    from pytools.convergence import EOCRecorder

    eoc_rec0 = EOCRecorder()
    eoc_rec1 = EOCRecorder()
    for nel_1d in [4, 8, 12]:

        mesh = generate_regular_rect_mesh(
            a=(-0.5,) * dim, b=(0.5,) * dim, nelements_per_axis=(nel_1d,) * dim
        )

        logger.info(f"Number of elements: {mesh.nelements}")

        discr = EagerDGDiscretization(actx, mesh, order=order)
        zeros = discr.zeros(actx)
        ones = zeros + 1.0

        mass_input = discr.zeros(actx) + 1.0
        energy_input = discr.zeros(actx) + 2.5
        mom_input = flat_obj_array(
            [discr.zeros(actx) for i in range(discr.dim)]
        )
        mass_frac_input = flat_obj_array(
            [ones / ((i + 1) * 10) for i in range(nspecies)]
        )
        species_mass_input = mass_input * mass_frac_input

        cv = make_conserved(
            dim, mass=mass_input, energy=energy_input, momentum=mom_input,
            species_mass=species_mass_input)
        from grudge.trace_pair import interior_trace_pairs
        cv_interior_pairs = interior_trace_pairs(discr, cv)
        # Check the boundary facial fluxes as called on an interior boundary
        # eos = IdealSingleGas()
        from mirgecom.gas_model import (
            GasModel,
            make_fluid_state
        )
        gas_model = GasModel(eos=IdealSingleGas())
<<<<<<< HEAD
        state_tpair = make_fluid_state_interior_trace_pair(
            discr, make_fluid_state(cv, gas_model), gas_model
        )

        from mirgecom.inviscid import (
            inviscid_facial_flux,
            inviscid_flux_rusanov
        )
        interior_face_flux = \
            inviscid_facial_flux(discr, gas_model=gas_model, state_pair=state_tpair,
                                 numerical_flux_func=inviscid_flux_rusanov)
=======
        from mirgecom.gas_model import make_fluid_state_trace_pairs
        state_tpairs = make_fluid_state_trace_pairs(cv_interior_pairs, gas_model)
        interior_state_pair = state_tpairs[0]
        from mirgecom.inviscid import inviscid_facial_flux
        interior_face_flux = \
            inviscid_facial_flux(discr, state_tpair=interior_state_pair)
>>>>>>> 3e4a2867

        def inf_norm(data):
            if len(data) > 0:
                return actx.to_numpy(discr.norm(data, np.inf, dd="all_faces"))
            else:
                return 0.0

        assert inf_norm(interior_face_flux.mass) < tolerance
        assert inf_norm(interior_face_flux.energy) < tolerance
        assert inf_norm(interior_face_flux.species_mass) < tolerance

        # The expected pressure is 1.0 (by design). And the flux diagonal is
        # [rhov_x*v_x + p] (etc) since we have zero velocities it's just p.
        #
        # The off-diagonals are zero. We get a {ndim}-vector for each
        # dimension, the flux for the x-component of momentum (for example) is:
        # f_momx = < 1.0, 0 , 0> , then we return f_momx .dot. normal, which
        # can introduce negative values.
        #
        # (Explanation courtesy of Mike Campbell,
        # https://github.com/illinois-ceesd/mirgecom/pull/44#discussion_r463304292)

        nhat = thaw(actx, discr.normal("int_faces"))
        mom_flux_exact = discr.project("int_faces", "all_faces", p0*nhat)
        print(f"{mom_flux_exact=}")
        print(f"{interior_face_flux.momentum=}")
        momerr = inf_norm(interior_face_flux.momentum - mom_flux_exact)
        assert momerr < tolerance
        eoc_rec0.add_data_point(1.0 / nel_1d, momerr)

        # Check the boundary facial fluxes as called on a domain boundary
        dir_mass = discr.project("vol", BTAG_ALL, mass_input)
        dir_e = discr.project("vol", BTAG_ALL, energy_input)
        dir_mom = discr.project("vol", BTAG_ALL, mom_input)
        dir_mf = discr.project("vol", BTAG_ALL, species_mass_input)

        dir_bc = make_conserved(dim, mass=dir_mass, energy=dir_e,
                                momentum=dir_mom, species_mass=dir_mf)
        dir_bval = make_conserved(dim, mass=dir_mass, energy=dir_e,
                                  momentum=dir_mom, species_mass=dir_mf)
        state_tpair = TracePair(BTAG_ALL,
                                interior=make_fluid_state(dir_bval, gas_model),
                                exterior=make_fluid_state(dir_bc, gas_model))
        boundary_flux = inviscid_facial_flux(
            discr, gas_model=gas_model, state_pair=state_tpair,
            numerical_flux_func=inviscid_flux_rusanov
        )

        assert inf_norm(boundary_flux.mass) < tolerance
        assert inf_norm(boundary_flux.energy) < tolerance
        assert inf_norm(boundary_flux.species_mass) < tolerance

        nhat = thaw(actx, discr.normal(BTAG_ALL))
        mom_flux_exact = discr.project(BTAG_ALL, "all_faces", p0*nhat)
        momerr = inf_norm(boundary_flux.momentum - mom_flux_exact)
        assert momerr < tolerance

        eoc_rec1.add_data_point(1.0 / nel_1d, momerr)

    logger.info(
        f"standalone Errors:\n{eoc_rec0}"
        f"boundary Errors:\n{eoc_rec1}"
    )
    assert (
        eoc_rec0.order_estimate() >= order - 0.5
        or eoc_rec0.max_error() < 1e-9
    )
    assert (
        eoc_rec1.order_estimate() >= order - 0.5
        or eoc_rec1.max_error() < 1e-9
    )<|MERGE_RESOLUTION|>--- conflicted
+++ resolved
@@ -319,26 +319,19 @@
             make_fluid_state
         )
         gas_model = GasModel(eos=IdealSingleGas())
-<<<<<<< HEAD
-        state_tpair = make_fluid_state_interior_trace_pair(
-            discr, make_fluid_state(cv, gas_model), gas_model
-        )
+
+        from mirgecom.gas_model import make_fluid_state_trace_pairs
+        state_tpairs = make_fluid_state_trace_pairs(cv_interior_pairs, gas_model)
+        interior_state_pair = state_tpairs[0]
 
         from mirgecom.inviscid import (
             inviscid_facial_flux,
             inviscid_flux_rusanov
         )
         interior_face_flux = \
-            inviscid_facial_flux(discr, gas_model=gas_model, state_pair=state_tpair,
+            inviscid_facial_flux(discr, gas_model=gas_model,
+                                 state_pair=interior_state_pair,
                                  numerical_flux_func=inviscid_flux_rusanov)
-=======
-        from mirgecom.gas_model import make_fluid_state_trace_pairs
-        state_tpairs = make_fluid_state_trace_pairs(cv_interior_pairs, gas_model)
-        interior_state_pair = state_tpairs[0]
-        from mirgecom.inviscid import inviscid_facial_flux
-        interior_face_flux = \
-            inviscid_facial_flux(discr, state_tpair=interior_state_pair)
->>>>>>> 3e4a2867
 
         def inf_norm(data):
             if len(data) > 0:
