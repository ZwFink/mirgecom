--- conflicted
+++ resolved
@@ -242,16 +242,6 @@
         xp_heat_flux = -kappa*xp_grad_t
         assert inf_norm(heat_flux - xp_heat_flux) < 2e-8
 
-<<<<<<< HEAD
-        # verify diffusive mass flux is zilch (no scalar components)
-        # Don't call for non-multi CV
-        if cv.nspecies > 0:
-            from mirgecom.viscous import diffusive_flux
-            j = diffusive_flux(discr, eos, cv, grad_cv)
-            assert len(j) == 0
-
-=======
->>>>>>> 49512288
         xp_e_flux = np.dot(xp_tau, cv.velocity) - xp_heat_flux
         xp_mom_flux = xp_tau
         from mirgecom.viscous import viscous_flux
