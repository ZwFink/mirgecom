__copyright__ = """
Copyright (C) 2020 University of Illinois Board of Trustees
"""

__license__ = """
Permission is hereby granted, free of charge, to any person obtaining a copy
of this software and associated documentation files (the "Software"), to deal
in the Software without restriction, including without limitation the rights
to use, copy, modify, merge, publish, distribute, sublicense, and/or sell
copies of the Software, and to permit persons to whom the Software is
furnished to do so, subject to the following conditions:

The above copyright notice and this permission notice shall be included in
all copies or substantial portions of the Software.

THE SOFTWARE IS PROVIDED "AS IS", WITHOUT WARRANTY OF ANY KIND, EXPRESS OR
IMPLIED, INCLUDING BUT NOT LIMITED TO THE WARRANTIES OF MERCHANTABILITY,
FITNESS FOR A PARTICULAR PURPOSE AND NONINFRINGEMENT. IN NO EVENT SHALL THE
AUTHORS OR COPYRIGHT HOLDERS BE LIABLE FOR ANY CLAIM, DAMAGES OR OTHER
LIABILITY, WHETHER IN AN ACTION OF CONTRACT, TORT OR OTHERWISE, ARISING FROM,
OUT OF OR IN CONNECTION WITH THE SOFTWARE OR THE USE OR OTHER DEALINGS IN
THE SOFTWARE.
"""

import logging
import numpy as np
import numpy.linalg as la  # noqa
import pyopencl as cl
import pyopencl.clrandom
import pyopencl.clmath
from meshmode.mesh import BTAG_ALL, BTAG_NONE  # noqa

from mirgecom.initializers import Vortex2D
from mirgecom.initializers import Lump
from mirgecom.euler import split_conserved
from mirgecom.initializers import SodShock1D
from mirgecom.eos import IdealSingleGas

from grudge.eager import EagerDGDiscretization
from pyopencl.tools import (  # noqa
    pytest_generate_tests_for_pyopencl as pytest_generate_tests,
)


def test_lump_init(ctx_factory):
    """
    Simple test to check that Lump initializer
    creates the expected solution field.
    """
    cl_ctx = ctx_factory()
    queue = cl.CommandQueue(cl_ctx)
    logger = logging.getLogger(__name__)

    dim = 2
    nel_1d = 4

    from meshmode.mesh.generation import generate_regular_rect_mesh

    mesh = generate_regular_rect_mesh(
        a=[(0.0,), (-5.0,)], b=[(10.0,), (5.0,)], n=(nel_1d,) * dim
    )

    order = 3
    logger.info(f"Number of elements: {mesh.nelements}")

    discr = EagerDGDiscretization(cl_ctx, mesh, order=order)
    nodes = discr.nodes().with_queue(queue)

    # Init soln with Vortex
    center = np.zeros(shape=(dim,))
    velocity = np.zeros(shape=(dim,))
    center[0] = 5
    velocity[0] = 1
    lump = Lump(center=center, velocity=velocity)
    lump_soln = lump(0, nodes)

    mass = split_conserved(dim, lump_soln).mass
    energy = split_conserved(dim, lump_soln).energy
    mom = split_conserved(dim, lump_soln).momentum
    p = 0.4 * (energy - 0.5 * np.dot(mom, mom) / mass)
    exp_p = 1.0
    errmax = np.max(np.abs(p - exp_p))

    logger.info(f"lump_soln = {lump_soln}")
    logger.info(f"pressure = {p}")

    assert errmax < 1e-15


def test_vortex_init(ctx_factory):
    """
    Simple test to check that Vortex2D initializer
    creates the expected solution field.
    """
    cl_ctx = ctx_factory()
    queue = cl.CommandQueue(cl_ctx)
    logger = logging.getLogger(__name__)

    dim = 2
    nel_1d = 4

    from meshmode.mesh.generation import generate_regular_rect_mesh

    mesh = generate_regular_rect_mesh(
        a=[(0.0,), (-5.0,)], b=[(10.0,), (5.0,)], n=(nel_1d,) * dim
    )

    order = 3
    logger.info(f"Number of elements: {mesh.nelements}")

    discr = EagerDGDiscretization(cl_ctx, mesh, order=order)
    nodes = discr.nodes().with_queue(queue)

    # Init soln with Vortex
    vortex = Vortex2D()
    vortex_soln = vortex(0, nodes)
    gamma = 1.4
    mass = split_conserved(dim, vortex_soln).mass
    energy = split_conserved(dim, vortex_soln).energy
    mom = split_conserved(dim, vortex_soln).momentum
    p = 0.4 * (energy - 0.5 * np.dot(mom, mom) / mass)
    exp_p = mass ** gamma
    errmax = np.max(np.abs(p - exp_p))

    logger.info(f"vortex_soln = {vortex_soln}")
    logger.info(f"pressure = {p}")

    assert errmax < 1e-15


<<<<<<< HEAD
def test_shock_init(ctx_factory):
=======
def test_shock_init():
>>>>>>> 731c1363
    cl_ctx = cl.create_some_context()
    queue = cl.CommandQueue(cl_ctx)

    nel_1d = 10
    dim = 2

    from meshmode.mesh.generation import generate_regular_rect_mesh

    mesh = generate_regular_rect_mesh(
        a=[(0.0,), (1.0,)], b=[(-0.5,), (0.5,)], n=(nel_1d,) * dim
    )

    order = 3
    print(f"Number of elements: {mesh.nelements}")

    discr = EagerDGDiscretization(cl_ctx, mesh, order=order)
    nodes = discr.nodes().with_queue(queue)

    initr = SodShock1D()
    initsoln = initr(t=0.0, x_vec=nodes)
    print("Sod Soln:", initsoln)
    xpl = 1.0
    xpr = 0.1
    tol = 1e-15
    nodes_x = nodes[0]
    eos = IdealSingleGas()
    p = eos.pressure(initsoln)
    nel = len(p)
    # Check them all individually
    for i in range(nel):
        if nodes_x[i] < 0.5:
            assert np.abs(p[i] - xpl) < tol
        else:
<<<<<<< HEAD
            assert np.abs(p[i] - xpr) < tol
=======
            assert np.abs(p[i] - xpr) < tol


def test_shock_init(ctx_factory):
    cl_ctx = ctx_factory()
    queue = cl.CommandQueue(cl_ctx)

    nel_1d = 10
    dim = 2

    from meshmode.mesh.generation import generate_regular_rect_mesh

    mesh = generate_regular_rect_mesh(
        a=[(0.0,), (1.0,)], b=[(-0.5,), (0.5,)], n=(nel_1d,) * dim
    )

    order = 3
    print(f"Number of elements: {mesh.nelements}")

    discr = EagerDGDiscretization(cl_ctx, mesh, order=order)
    nodes = discr.nodes().with_queue(queue)

    initr = SodShock1D()
    initsoln = initr(t=0.0, x_vec=nodes)
    print("Sod Soln:", initsoln)
    xpl = 1.0
    xpr = 0.1
    tol = 1e-15
    nodes_x = nodes[0]
    eos = IdealSingleGas()
    p = eos.pressure(initsoln)
    nel = len(p)
    # Check them all individually
    for i in range(nel):
        if nodes_x[i] < 0.5:
            assert np.abs(p[i] - xpl) < tol
        else:
            assert np.abs(p[i] - xpr) < tol

>>>>>>> 731c1363
<|MERGE_RESOLUTION|>--- conflicted
+++ resolved
@@ -128,52 +128,8 @@
     assert errmax < 1e-15
 
 
-<<<<<<< HEAD
 def test_shock_init(ctx_factory):
-=======
-def test_shock_init():
->>>>>>> 731c1363
     cl_ctx = cl.create_some_context()
-    queue = cl.CommandQueue(cl_ctx)
-
-    nel_1d = 10
-    dim = 2
-
-    from meshmode.mesh.generation import generate_regular_rect_mesh
-
-    mesh = generate_regular_rect_mesh(
-        a=[(0.0,), (1.0,)], b=[(-0.5,), (0.5,)], n=(nel_1d,) * dim
-    )
-
-    order = 3
-    print(f"Number of elements: {mesh.nelements}")
-
-    discr = EagerDGDiscretization(cl_ctx, mesh, order=order)
-    nodes = discr.nodes().with_queue(queue)
-
-    initr = SodShock1D()
-    initsoln = initr(t=0.0, x_vec=nodes)
-    print("Sod Soln:", initsoln)
-    xpl = 1.0
-    xpr = 0.1
-    tol = 1e-15
-    nodes_x = nodes[0]
-    eos = IdealSingleGas()
-    p = eos.pressure(initsoln)
-    nel = len(p)
-    # Check them all individually
-    for i in range(nel):
-        if nodes_x[i] < 0.5:
-            assert np.abs(p[i] - xpl) < tol
-        else:
-<<<<<<< HEAD
-            assert np.abs(p[i] - xpr) < tol
-=======
-            assert np.abs(p[i] - xpr) < tol
-
-
-def test_shock_init(ctx_factory):
-    cl_ctx = ctx_factory()
     queue = cl.CommandQueue(cl_ctx)
 
     nel_1d = 10
@@ -208,4 +164,3 @@
         else:
             assert np.abs(p[i] - xpr) < tol
 
->>>>>>> 731c1363
