--- conflicted
+++ resolved
@@ -36,13 +36,9 @@
 from mirgecom.eos import IdealSingleGas
 from grudge.eager import (
     EagerDGDiscretization,
-<<<<<<< HEAD
-)
-=======
     interior_trace_pair
 )
 from mirgecom.fluid import make_conserved
->>>>>>> 6b06def5
 from meshmode.array_context import (  # noqa
     pytest_generate_tests_for_pyopencl_array_context
     as pytest_generate_tests)
