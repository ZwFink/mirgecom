"""Test boundary condition and bc-related functions."""

__copyright__ = """
Copyright (C) 2020 University of Illinois Board of Trustees
"""

__license__ = """
Permission is hereby granted, free of charge, to any person obtaining a copy
of this software and associated documentation files (the "Software"), to deal
in the Software without restriction, including without limitation the rights
to use, copy, modify, merge, publish, distribute, sublicense, and/or sell
copies of the Software, and to permit persons to whom the Software is
furnished to do so, subject to the following conditions:

The above copyright notice and this permission notice shall be included in
all copies or substantial portions of the Software.

THE SOFTWARE IS PROVIDED "AS IS", WITHOUT WARRANTY OF ANY KIND, EXPRESS OR
IMPLIED, INCLUDING BUT NOT LIMITED TO THE WARRANTIES OF MERCHANTABILITY,
FITNESS FOR A PARTICULAR PURPOSE AND NONINFRINGEMENT. IN NO EVENT SHALL THE
AUTHORS OR COPYRIGHT HOLDERS BE LIABLE FOR ANY CLAIM, DAMAGES OR OTHER
LIABILITY, WHETHER IN AN ACTION OF CONTRACT, TORT OR OTHERWISE, ARISING FROM,
OUT OF OR IN CONNECTION WITH THE SOFTWARE OR THE USE OR OTHER DEALINGS IN
THE SOFTWARE.
"""

import numpy as np
import numpy.linalg as la  # noqa
import logging
import pytest

from meshmode.dof_array import thaw
from meshmode.mesh import BTAG_ALL, BTAG_NONE  # noqa
from mirgecom.initializers import Lump
from mirgecom.boundary import AdiabaticSlipBoundary
from mirgecom.eos import IdealSingleGas
from mirgecom.gas_model import (
    GasModel,
    make_fluid_state,
    project_fluid_state
)
from grudge.eager import (
    EagerDGDiscretization,
    interior_trace_pair
)
from mirgecom.fluid import make_conserved
from grudge.trace_pair import TracePair
from meshmode.array_context import (  # noqa
    pytest_generate_tests_for_pyopencl_array_context
    as pytest_generate_tests)
from mirgecom.gas_model import (
    GasModel,
    make_fluid_state,
    project_fluid_state,
    make_fluid_state_interior_trace_pair
)
logger = logging.getLogger(__name__)


@pytest.mark.parametrize("dim", [1, 2, 3])
def test_slipwall_identity(actx_factory, dim):
    """Identity test - check for the expected boundary solution.

    Checks that the slipwall implements the expected boundary solution:
    rho_plus = rho_minus
    v_plus = v_minus - 2 * (n_hat . v_minus) * n_hat
    mom_plus = rho_plus * v_plus
    E_plus = E_minus
    """
    actx = actx_factory()

    nel_1d = 4

    from meshmode.mesh.generation import generate_regular_rect_mesh

    mesh = generate_regular_rect_mesh(
        a=(-0.5,) * dim, b=(0.5,) * dim, nelements_per_axis=(nel_1d,) * dim
    )

    order = 3
    discr = EagerDGDiscretization(actx, mesh, order=order)
    nodes = thaw(actx, discr.nodes())
    orig = np.zeros(shape=(dim,))
    nhat = thaw(actx, discr.normal(BTAG_ALL))
<<<<<<< HEAD
    gas_model = GasModel(eos=IdealSingleGas())
=======
    gas_model = GasModel(eos=eos)
>>>>>>> 1fc229b7

    logger.info(f"Number of {dim}d elems: {mesh.nelements}")

    # for velocity going along each direction
    for vdir in range(dim):
        vel = np.zeros(shape=(dim,))
        # for velocity directions +1, and -1
        for parity in [1.0, -1.0]:
            vel[vdir] = parity  # Check incoming normal
            initializer = Lump(dim=dim, center=orig, velocity=vel, rhoamp=0.0)
            wall = AdiabaticSlipBoundary()

            uniform_state = initializer(nodes)
<<<<<<< HEAD
            cv_minus = discr.project("vol", BTAG_ALL, uniform_state)
            state_minus = make_fluid_state(cv=cv_minus, gas_model=gas_model)

            state_plus = wall._bnd_state_func(
                discr=discr, btag=BTAG_ALL, gas_model=gas_model,
                state_minus=state_minus)
=======
            fluid_state = make_fluid_state(uniform_state, gas_model)
>>>>>>> 1fc229b7

            def bnd_norm(vec):
                return actx.to_numpy(discr.norm(vec, p=np.inf, dd=BTAG_ALL))

<<<<<<< HEAD
            bnd_pair = TracePair(BTAG_ALL, interior=cv_minus, exterior=state_plus.cv)
=======
            interior_soln = \
                project_fluid_state(discr, btag=BTAG_ALL, gas_model=gas_model,
                                    state=fluid_state)

            bnd_soln = \
                wall.adiabatic_slip_state(discr, btag=BTAG_ALL, gas_model=gas_model,
                                          state_minus=interior_soln)

            from grudge.trace_pair import TracePair
            bnd_pair = TracePair(BTAG_ALL, interior=interior_soln.cv,
                                 exterior=bnd_soln.cv)
>>>>>>> 1fc229b7

            # check that mass and energy are preserved
            mass_resid = bnd_pair.int.mass - bnd_pair.ext.mass
            mass_err = bnd_norm(mass_resid)
            assert mass_err == 0.0

            energy_resid = bnd_pair.int.energy - bnd_pair.ext.energy
            energy_err = bnd_norm(energy_resid)
            assert energy_err == 0.0

            # check that exterior momentum term is mom_interior - 2 * mom_normal
            mom_norm_comp = np.dot(bnd_pair.int.momentum, nhat)
            mom_norm = nhat * mom_norm_comp
            expected_mom_ext = bnd_pair.int.momentum - 2.0 * mom_norm
            mom_resid = bnd_pair.ext.momentum - expected_mom_ext
            mom_err = bnd_norm(mom_resid)

            assert mom_err == 0.0


@pytest.mark.parametrize("dim", [1, 2, 3])
@pytest.mark.parametrize("order", [1, 2, 3, 4, 5])
def test_slipwall_flux(actx_factory, dim, order):
    """Check for zero boundary flux.

    Check for vanishing flux across the slipwall.
    """
    actx = actx_factory()

    wall = AdiabaticSlipBoundary()
<<<<<<< HEAD
    gas_model = GasModel(eos=IdealSingleGas())
=======
    eos = IdealSingleGas()
    gas_model = GasModel(eos=eos)
>>>>>>> 1fc229b7

    from pytools.convergence import EOCRecorder
    eoc = EOCRecorder()

    for nel_1d in [4, 8, 12]:
        from meshmode.mesh.generation import generate_regular_rect_mesh

        mesh = generate_regular_rect_mesh(
            a=(-0.5,) * dim, b=(0.5,) * dim, nelements_per_axis=(nel_1d,) * dim
        )

        discr = EagerDGDiscretization(actx, mesh, order=order)
        nodes = thaw(actx, discr.nodes())
        nhat = thaw(actx, discr.normal(BTAG_ALL))
        h = 1.0 / nel_1d

        def bnd_norm(vec):
            return actx.to_numpy(discr.norm(vec, p=np.inf, dd=BTAG_ALL))

        logger.info(f"Number of {dim}d elems: {mesh.nelements}")
        # for velocities in each direction
        err_max = 0.0
        for vdir in range(dim):
            vel = np.zeros(shape=(dim,))

            # for velocity directions +1, and -1
            for parity in [1.0, -1.0]:
                vel[vdir] = parity
                from mirgecom.initializers import Uniform
                initializer = Uniform(dim=dim, velocity=vel)
<<<<<<< HEAD
                cv_minus = discr.project("vol", BTAG_ALL, initializer(nodes))
                state_minus = make_fluid_state(cv=cv_minus, gas_model=gas_model)
                state_plus = wall._bnd_state_func(discr=discr, btag=BTAG_ALL,
                                               gas_model=gas_model,
                                               state_minus=state_minus)
                bnd_pair = TracePair(BTAG_ALL, interior=state_minus,
                                     exterior=state_plus)
=======
                uniform_state = initializer(nodes)
                fluid_state = make_fluid_state(uniform_state, gas_model)

                interior_soln = project_fluid_state(discr, btag=BTAG_ALL,
                                                    state=fluid_state,
                                                    gas_model=gas_model)

                bnd_soln = wall.adiabatic_slip_state(discr, btag=BTAG_ALL,
                                                     gas_model=gas_model,
                                                     state_minus=interior_soln)

                from grudge.trace_pair import TracePair
                bnd_pair = TracePair(BTAG_ALL, interior=interior_soln.cv,
                                     exterior=bnd_soln.cv)
                state_pair = TracePair(BTAG_ALL, interior=interior_soln,
                                       exterior=bnd_soln)
>>>>>>> 1fc229b7

                # Check the total velocity component normal
                # to each surface.  It should be zero.  The
                # numerical fluxes cannot be zero.
                avg_state = 0.5*(bnd_pair.int.cv + bnd_pair.ext.cv)
                err_max = max(err_max, bnd_norm(np.dot(avg_state.momentum, nhat)))

<<<<<<< HEAD
                from mirgecom.inviscid import inviscid_facial_flux
                bnd_flux = \
                    inviscid_facial_flux(discr=discr, gas_model=gas_model,
                                         state_pair=bnd_pair, local=True)

=======
                from mirgecom.inviscid import inviscid_facial_divergence_flux
                bnd_flux = inviscid_facial_divergence_flux(discr, state_pair,
                                                           local=True)
>>>>>>> 1fc229b7
                err_max = max(err_max, bnd_norm(bnd_flux.mass),
                              bnd_norm(bnd_flux.energy))

        eoc.add_data_point(h, err_max)

    message = (f"EOC:\n{eoc}")
    logger.info(message)
    assert (
        eoc.order_estimate() >= order - 0.5
        or eoc.max_error() < 1e-12
    )


# Box grid generator widget lifted from @majosm's diffusion tester
def _get_box_mesh(dim, a, b, n):
    dim_names = ["x", "y", "z"]
    boundary_tag_to_face = {}
    for i in range(dim):
        boundary_tag_to_face["-"+str(i+1)] = ["-"+dim_names[i]]
        boundary_tag_to_face["+"+str(i+1)] = ["+"+dim_names[i]]
    from meshmode.mesh.generation import generate_regular_rect_mesh
    return generate_regular_rect_mesh(a=(a,)*dim, b=(b,)*dim, n=(n,)*dim,
        boundary_tag_to_face=boundary_tag_to_face)


@pytest.mark.parametrize("dim", [1, 2, 3])
# @pytest.mark.parametrize("order", [1, 2, 3, 4, 5])
# def test_noslip(actx_factory, dim, order):
def test_noslip(actx_factory, dim):
    """Check IsothermalNoSlipBoundary viscous boundary treatment."""
    actx = actx_factory()
    order = 1

    wall_temp = 1.0
    kappa = 3.0
    sigma = 5.0

    from mirgecom.transport import SimpleTransport
    from mirgecom.boundary import IsothermalNoSlipBoundary

    gas_model = GasModel(eos=IdealSingleGas(gas_const=1.0),
                         transport=SimpleTransport(viscosity=sigma,
                                                   thermal_conductivity=kappa))

    wall = IsothermalNoSlipBoundary(wall_temperature=wall_temp)

    # from pytools.convergence import EOCRecorder
    # eoc = EOCRecorder()

    #    for np1 in [4, 8, 12]:
    npts_geom = 17
    a = 1.0
    b = 2.0
    mesh = _get_box_mesh(dim=dim, a=a, b=b, n=npts_geom)
    #    boundaries = {BTAG_ALL: wall}
    # for i in range(dim):
    #     boundaries[DTAG_BOUNDARY("-"+str(i+1))] = 0
    #     boundaries[DTAG_BOUNDARY("+"+str(i+1))] = 0

    discr = EagerDGDiscretization(actx, mesh, order=order)
    nodes = thaw(actx, discr.nodes())
    nhat = thaw(actx, discr.normal(BTAG_ALL))
    print(f"{nhat=}")
    # h = 1.0 / np1

    from mirgecom.flux import gradient_flux_central

    def scalar_flux_interior(int_tpair):
        normal = thaw(actx, discr.normal(int_tpair.dd))
        # Hard-coding central per [Bassi_1997]_ eqn 13
        flux_weak = gradient_flux_central(int_tpair, normal)
        return discr.project(int_tpair.dd, "all_faces", flux_weak)

    # utility to compare stuff on the boundary only
    # from functools import partial
    # bnd_norm = partial(discr.norm, p=np.inf, dd=BTAG_ALL)

    logger.info(f"Number of {dim}d elems: {mesh.nelements}")
    # for velocities in each direction
    # err_max = 0.0
    for vdir in range(dim):
        vel = np.zeros(shape=(dim,))

        # for velocity directions +1, and -1
        for parity in [1.0, -1.0]:
            vel[vdir] = parity
            from mirgecom.initializers import Uniform
            initializer = Uniform(dim=dim, velocity=vel)
            uniform_cv = initializer(nodes, eos=gas_model.eos)
            uniform_state = make_fluid_state(cv=uniform_cv, gas_model=gas_model)
            state_minus = project_fluid_state(discr, BTAG_ALL, uniform_state,
                                              gas_model)

            print(f"{uniform_state=}")
            temper = uniform_state.temperature
            print(f"{temper=}")

            cv_int_tpair = interior_trace_pair(discr, uniform_state.cv)
            state_pair = make_fluid_state_interior_trace_pair(discr, uniform_state,
                                                             gas_model)
            cv_flux_int = scalar_flux_interior(cv_int_tpair)
            print(f"{cv_flux_int=}")

            cv_flux_bc = wall.cv_gradient_flux(discr, btag=BTAG_ALL,
                                               gas_model=gas_model,
                                               state_minus=state_minus)
            print(f"{cv_flux_bc=}")
            cv_flux_bnd = cv_flux_bc + cv_flux_int

            t_int_tpair = interior_trace_pair(discr, temper)
            t_flux_int = scalar_flux_interior(t_int_tpair)
            t_flux_bc = wall.temperature_gradient_flux(discr, btag=BTAG_ALL,
                                                       gas_model=gas_model,
                                                       state_minus=state_minus)
            t_flux_bnd = t_flux_bc + t_flux_int

            from mirgecom.inviscid import inviscid_facial_flux
            i_flux_bc = wall.inviscid_divergence_flux(discr, btag=BTAG_ALL,
                                                      gas_model=gas_model,
                                                      state_minus=state_minus)

            i_flux_int = inviscid_facial_flux(discr=discr, gas_model=gas_model,
                                              state_pair=state_pair)
            i_flux_bnd = i_flux_bc + i_flux_int

            print(f"{cv_flux_bnd=}")
            print(f"{t_flux_bnd=}")
            print(f"{i_flux_bnd=}")

            from mirgecom.operators import grad_operator
            grad_cv_minus = \
                discr.project("vol", BTAG_ALL,
                              make_conserved(dim,
                                             q=grad_operator(discr,
                                                             uniform_state.cv.join(),
                                                             cv_flux_bnd.join())))
            grad_t_minus = discr.project("vol", BTAG_ALL,
                                         grad_operator(discr, temper, t_flux_bnd))

            print(f"{grad_cv_minus=}")
            print(f"{grad_t_minus=}")

            v_flux_bc = wall.viscous_divergence_flux(discr, btag=BTAG_ALL,
                                                     gas_model=gas_model,
                                                     state_minus=state_minus,
                                                     grad_cv_minus=grad_cv_minus,
                                                     grad_t_minus=grad_t_minus)
            print(f"{v_flux_bc=}")


@pytest.mark.parametrize("dim", [1, 2, 3])
# @pytest.mark.parametrize("order", [1, 2, 3, 4, 5])
# def test_noslip(actx_factory, dim, order):
def test_prescribedviscous(actx_factory, dim):
    """Check viscous prescribed boundary treatment."""
    actx = actx_factory()
    order = 1

    kappa = 3.0
    sigma = 5.0

    from mirgecom.transport import SimpleTransport
    transport_model = SimpleTransport(viscosity=sigma, thermal_conductivity=kappa)

    # Functions that control PrescribedViscousBoundary (pvb):
    # Specify none to get a DummyBoundary-like behavior
    # Specify q_func to prescribe soln(Q) at the boundary (InflowOutflow likely)
    # > q_plus = q_func(nodes, eos, q_minus, **kwargs)
    # Specify (*note) q_flux_func to prescribe flux of Q through the boundary:
    # > q_flux_func(nodes, eos, q_minus, nhat, **kwargs)
    # Specify grad_q_func to prescribe grad(Q) at the boundary:
    # > s_plus = grad_q_func(nodes, eos, q_minus, grad_q_minus ,**kwargs)
    # Specify t_func to prescribe temperature at the boundary: (InflowOutflow likely)
    # > t_plus = t_func(nodes, eos, q_minus, **kwargs)
    # Prescribe (*note) t_flux to prescribe "flux of temperature" at the boundary:
    # > t_flux_func(nodes, eos, q_minus, nhat, **kwargs)
    # Prescribe grad(temperature) at the boundary with grad_t_func:
    # > grad_t_plus = grad_t_func(nodes, eos, q_minus, grad_t_minus, **kwargs)
    # Fully prescribe the inviscid or viscous flux - unusual
    # inviscid_flux_func(nodes, eos, q_minus, **kwargs)
    # viscous_flux_func(nodes, eos, q_minus, grad_q_minus, t_minus,
    #                   grad_t_minus, nhat, **kwargs)
    #
    # (*note): Most people will never change these as they are used internally
    #          to compute a DG gradient of Q and temperature.

    from mirgecom.boundary import PrescribedFluidBoundary
    wall = PrescribedFluidBoundary()
    gas_model = GasModel(eos=IdealSingleGas(gas_const=1.0),
                         transport=transport_model)

    npts_geom = 17
    a = 1.0
    b = 2.0
    mesh = _get_box_mesh(dim=dim, a=a, b=b, n=npts_geom)
    #    boundaries = {BTAG_ALL: wall}
    # for i in range(dim):
    #     boundaries[DTAG_BOUNDARY("-"+str(i+1))] = 0
    #     boundaries[DTAG_BOUNDARY("+"+str(i+1))] = 0

    discr = EagerDGDiscretization(actx, mesh, order=order)
    nodes = thaw(actx, discr.nodes())
    nhat = thaw(actx, discr.normal(BTAG_ALL))
    print(f"{nhat=}")

    from mirgecom.flux import gradient_flux_central

    def scalar_flux_interior(int_tpair):
        normal = thaw(actx, discr.normal(int_tpair.dd))
        # Hard-coding central per [Bassi_1997]_ eqn 13
        flux_weak = gradient_flux_central(int_tpair, normal)
        return discr.project(int_tpair.dd, "all_faces", flux_weak)

    # utility to compare stuff on the boundary only
    # from functools import partial
    # bnd_norm = partial(discr.norm, p=np.inf, dd=BTAG_ALL)

    logger.info(f"Number of {dim}d elems: {mesh.nelements}")
    # for velocities in each direction
    # err_max = 0.0
    for vdir in range(dim):
        vel = np.zeros(shape=(dim,))

        # for velocity directions +1, and -1
        for parity in [1.0, -1.0]:
            vel[vdir] = parity
            from mirgecom.initializers import Uniform
            initializer = Uniform(dim=dim, velocity=vel)
            cv = initializer(nodes, eos=gas_model.eos)
            state = make_fluid_state(cv, gas_model)
            state_minus = project_fluid_state(discr, BTAG_ALL, state, gas_model)

            print(f"{cv=}")
            temper = state.temperature
            print(f"{temper=}")

            cv_int_tpair = interior_trace_pair(discr, cv)
            cv_flux_int = scalar_flux_interior(cv_int_tpair)
            cv_flux_bc = wall.cv_gradient_flux(discr, btag=BTAG_ALL,
                                               gas_model=gas_model,
                                               state_minus=state_minus)

            cv_flux_bnd = cv_flux_bc + cv_flux_int

            t_int_tpair = interior_trace_pair(discr, temper)
            t_flux_int = scalar_flux_interior(t_int_tpair)
            t_flux_bc = wall.temperature_gradient_flux(discr, btag=BTAG_ALL,
                                                       gas_model=gas_model,
                                                       state_minus=state_minus)
            t_flux_bnd = t_flux_bc + t_flux_int

            from mirgecom.inviscid import inviscid_facial_flux
            i_flux_bc = wall.inviscid_divergence_flux(discr, btag=BTAG_ALL,
                                                      gas_model=gas_model,
                                                      state_minus=state_minus)
            state_pair = make_fluid_state_interior_trace_pair(discr, state,
                                                              gas_model)
            i_flux_int = inviscid_facial_flux(discr, gas_model=gas_model,
                                              state_pair=state_pair)
            i_flux_bnd = i_flux_bc + i_flux_int

            print(f"{cv_flux_bnd=}")
            print(f"{t_flux_bnd=}")
            print(f"{i_flux_bnd=}")

            from mirgecom.operators import grad_operator
            grad_cv = make_conserved(
                dim, q=grad_operator(discr, cv.join(), cv_flux_bnd.join())
            )
            grad_t = grad_operator(discr, temper, t_flux_bnd)
            grad_cv_minus = discr.project("vol", BTAG_ALL, grad_cv)
            grad_t_minus = discr.project("vol", BTAG_ALL, grad_t)

            print(f"{grad_cv_minus=}")
            print(f"{grad_t_minus=}")

            v_flux_bc = wall.viscous_divergence_flux(discr=discr, btag=BTAG_ALL,
                                                     gas_model=gas_model,
                                                     state_minus=state_minus,
                                                     grad_cv_minus=grad_cv_minus,
                                                     grad_t_minus=grad_t_minus)
            print(f"{v_flux_bc=}")<|MERGE_RESOLUTION|>--- conflicted
+++ resolved
@@ -82,11 +82,7 @@
     nodes = thaw(actx, discr.nodes())
     orig = np.zeros(shape=(dim,))
     nhat = thaw(actx, discr.normal(BTAG_ALL))
-<<<<<<< HEAD
     gas_model = GasModel(eos=IdealSingleGas())
-=======
-    gas_model = GasModel(eos=eos)
->>>>>>> 1fc229b7
 
     logger.info(f"Number of {dim}d elems: {mesh.nelements}")
 
@@ -100,35 +96,17 @@
             wall = AdiabaticSlipBoundary()
 
             uniform_state = initializer(nodes)
-<<<<<<< HEAD
             cv_minus = discr.project("vol", BTAG_ALL, uniform_state)
             state_minus = make_fluid_state(cv=cv_minus, gas_model=gas_model)
 
             state_plus = wall._bnd_state_func(
                 discr=discr, btag=BTAG_ALL, gas_model=gas_model,
                 state_minus=state_minus)
-=======
-            fluid_state = make_fluid_state(uniform_state, gas_model)
->>>>>>> 1fc229b7
 
             def bnd_norm(vec):
                 return actx.to_numpy(discr.norm(vec, p=np.inf, dd=BTAG_ALL))
 
-<<<<<<< HEAD
             bnd_pair = TracePair(BTAG_ALL, interior=cv_minus, exterior=state_plus.cv)
-=======
-            interior_soln = \
-                project_fluid_state(discr, btag=BTAG_ALL, gas_model=gas_model,
-                                    state=fluid_state)
-
-            bnd_soln = \
-                wall.adiabatic_slip_state(discr, btag=BTAG_ALL, gas_model=gas_model,
-                                          state_minus=interior_soln)
-
-            from grudge.trace_pair import TracePair
-            bnd_pair = TracePair(BTAG_ALL, interior=interior_soln.cv,
-                                 exterior=bnd_soln.cv)
->>>>>>> 1fc229b7
 
             # check that mass and energy are preserved
             mass_resid = bnd_pair.int.mass - bnd_pair.ext.mass
@@ -159,12 +137,7 @@
     actx = actx_factory()
 
     wall = AdiabaticSlipBoundary()
-<<<<<<< HEAD
     gas_model = GasModel(eos=IdealSingleGas())
-=======
-    eos = IdealSingleGas()
-    gas_model = GasModel(eos=eos)
->>>>>>> 1fc229b7
 
     from pytools.convergence import EOCRecorder
     eoc = EOCRecorder()
@@ -195,7 +168,6 @@
                 vel[vdir] = parity
                 from mirgecom.initializers import Uniform
                 initializer = Uniform(dim=dim, velocity=vel)
-<<<<<<< HEAD
                 cv_minus = discr.project("vol", BTAG_ALL, initializer(nodes))
                 state_minus = make_fluid_state(cv=cv_minus, gas_model=gas_model)
                 state_plus = wall._bnd_state_func(discr=discr, btag=BTAG_ALL,
@@ -203,24 +175,6 @@
                                                state_minus=state_minus)
                 bnd_pair = TracePair(BTAG_ALL, interior=state_minus,
                                      exterior=state_plus)
-=======
-                uniform_state = initializer(nodes)
-                fluid_state = make_fluid_state(uniform_state, gas_model)
-
-                interior_soln = project_fluid_state(discr, btag=BTAG_ALL,
-                                                    state=fluid_state,
-                                                    gas_model=gas_model)
-
-                bnd_soln = wall.adiabatic_slip_state(discr, btag=BTAG_ALL,
-                                                     gas_model=gas_model,
-                                                     state_minus=interior_soln)
-
-                from grudge.trace_pair import TracePair
-                bnd_pair = TracePair(BTAG_ALL, interior=interior_soln.cv,
-                                     exterior=bnd_soln.cv)
-                state_pair = TracePair(BTAG_ALL, interior=interior_soln,
-                                       exterior=bnd_soln)
->>>>>>> 1fc229b7
 
                 # Check the total velocity component normal
                 # to each surface.  It should be zero.  The
@@ -228,17 +182,11 @@
                 avg_state = 0.5*(bnd_pair.int.cv + bnd_pair.ext.cv)
                 err_max = max(err_max, bnd_norm(np.dot(avg_state.momentum, nhat)))
 
-<<<<<<< HEAD
                 from mirgecom.inviscid import inviscid_facial_flux
                 bnd_flux = \
                     inviscid_facial_flux(discr=discr, gas_model=gas_model,
                                          state_pair=bnd_pair, local=True)
 
-=======
-                from mirgecom.inviscid import inviscid_facial_divergence_flux
-                bnd_flux = inviscid_facial_divergence_flux(discr, state_pair,
-                                                           local=True)
->>>>>>> 1fc229b7
                 err_max = max(err_max, bnd_norm(bnd_flux.mass),
                               bnd_norm(bnd_flux.energy))
 
