__copyright__ = """Copyright (C) 2020 University of Illinois Board of Trustees"""

__license__ = """
Permission is hereby granted, free of charge, to any person obtaining a copy
of this software and associated documentation files (the "Software"), to deal
in the Software without restriction, including without limitation the rights
to use, copy, modify, merge, publish, distribute, sublicense, and/or sell
copies of the Software, and to permit persons to whom the Software is
furnished to do so, subject to the following conditions:

The above copyright notice and this permission notice shall be included in
all copies or substantial portions of the Software.

THE SOFTWARE IS PROVIDED "AS IS", WITHOUT WARRANTY OF ANY KIND, EXPRESS OR
IMPLIED, INCLUDING BUT NOT LIMITED TO THE WARRANTIES OF MERCHANTABILITY,
FITNESS FOR A PARTICULAR PURPOSE AND NONINFRINGEMENT. IN NO EVENT SHALL THE
AUTHORS OR COPYRIGHT HOLDERS BE LIABLE FOR ANY CLAIM, DAMAGES OR OTHER
LIABILITY, WHETHER IN AN ACTION OF CONTRACT, TORT OR OTHERWISE, ARISING FROM,
OUT OF OR IN CONNECTION WITH THE SOFTWARE OR THE USE OR OTHER DEALINGS IN
THE SOFTWARE.
"""

import numpy as np
import numpy.linalg as la
import pyopencl as cl
import pyopencl.array as cla  # noqa
import pyopencl.clmath as clmath # noqa
from pytools.obj_array import flat_obj_array, make_obj_array

import pymbolic as pmbl
import pymbolic.primitives as prim
import mirgecom.symbolic as sym
from mirgecom.wave import wave_operator

from pyopencl.tools import (  # noqa
    pytest_generate_tests_for_pyopencl as pytest_generate_tests,
)

import pytest

import logging

logger = logging.getLogger(__name__)


# Tests below take a problem description as input, which is a tuple
#   (dim, c, mesh_factory, sym_phi)
# where:
#   dim is the problem dimension
#   c is the sound speed
#   mesh_factory is a factory that creates a mesh given a characteristic size
#   sym_phi is a symbolic expression for the solution


def get_standing_wave(dim):
    # 2D: phi(x,y,t) = cos(sqrt(2)*c*t-pi/4)*cos(x)*cos(y)
    # 3D: phi(x,y,z,t) = cos(sqrt(3)*c*t-pi/4)*cos(x)*cos(y)*cos(z)
    # on [-pi/2, pi/2]^{#dims}
    def mesh_factory(n):
        from meshmode.mesh.generation import generate_regular_rect_mesh
        return generate_regular_rect_mesh(
                a=(-0.5*np.pi,)*dim,
                b=(0.5*np.pi,)*dim,
                n=(n,)*dim)
    c = 2.
    sym_coords = prim.make_sym_vector('x', dim)
    sym_t = pmbl.var("t")
    sym_cos = pmbl.var("cos")
    sym_phi = sym_cos(np.sqrt(dim)*c*sym_t - np.pi/4)
    for i in range(dim):
        sym_phi *= sym_cos(sym_coords[i])
    return (dim, c, mesh_factory, sym_phi)


def get_manufactured_cubic(dim):
    # 2D: phi(x,y,t) = cos(t-pi/4)*(x-1)^3*(x+1)^3*(y-1)^3*(y+1)^3
    # 3D: phi(x,y,z,t) = cos(t-pi/4)*(x-1)^3*(x+1)^3*(y-1)^3*(y+1)^3
    #                      *(z-1)^3*(z+1)^3
    # on [-1, 1]^{#dims}
    # (Manufactured solution)
    def mesh_factory(n):
        from meshmode.mesh.generation import generate_regular_rect_mesh
        return generate_regular_rect_mesh(
                a=(-1.,)*dim,
                b=(1.,)*dim,
                n=(n,)*dim)
    sym_coords = prim.make_sym_vector('x', dim)
    sym_t = pmbl.var("t")
    sym_cos = pmbl.var("cos")
    sym_phi = sym_cos(sym_t - np.pi/4)
    for i in range(dim):
        sym_phi *= (sym_coords[i]-1)**3 * (sym_coords[i]+1)**3
    return (dim, 2., mesh_factory, sym_phi)


def sym_wave(dim, sym_phi):
    """Return symbolic expressions for the wave equation system given a desired
    solution. (Note: In order to support manufactured solutions, we modify the wave
    equation to add a source term (f). If the solution is exact, this term should
    be 0.)
    """

    sym_c = pmbl.var("c")
    sym_coords = prim.make_sym_vector('x', dim)
    sym_t = pmbl.var("t")

<<<<<<< HEAD
def sym_grad(dim, func):
    coord_names = ["x", "y", "z"]
    grad = []
    for i in range(dim):
        grad_i = sym_diff(pmbl.var(coord_names[i]))(func)
        grad.append(grad_i)
    return grad


class EvaluationMapper(ev.EvaluationMapper):
    def map_call(self, expr):
        assert isinstance(expr.function, prim.Variable)
        if expr.function.name == "sin":
            (par,) = expr.parameters
            return self._sin(self.rec(par))
        elif expr.function.name == "cos":
            (par,) = expr.parameters
            return self._cos(self.rec(par))
        else:
            raise ValueError(
                "Unrecognized function '%s'" % expr.function
            )

    def _sin(self, val):
        from numbers import Number

        if isinstance(val, Number):
            return np.sin(val)
        else:
            return clmath.sin(val)

    def _cos(self, val):
        from numbers import Number

        if isinstance(val, Number):
            return np.cos(val)
        else:
            return clmath.cos(val)


@pytest.mark.parametrize("dim", [2, 3])
=======
    # f = phi_tt - c^2 * div(grad(phi))
    sym_f = sym.diff(sym_t)(sym.diff(sym_t)(sym_phi)) - sym_c**2\
                * sym.div(sym.grad(dim, sym_phi))

    # u = phi_t
    sym_u = sym.diff(sym_t)(sym_phi)

    # v = c*grad(phi)
    sym_v = [sym_c * sym.diff(sym_coords[i])(sym_phi) for i in range(dim)]

    # rhs(u part) = c*div(v) + f
    # rhs(v part) = c*grad(u)
    sym_rhs = flat_obj_array(
                sym_c * sym.div(sym_v) + sym_f,
                make_obj_array([sym_c]) * sym.grad(dim, sym_u))

    return sym_u, sym_v, sym_f, sym_rhs


def max_inf_norm(fields):
    return np.max(np.array([la.norm(field.get(), np.inf) for field in fields]))


@pytest.mark.parametrize("problem",
    [
        get_standing_wave(2),
        get_standing_wave(3),
        get_manufactured_cubic(2),
        get_manufactured_cubic(3)
    ])
>>>>>>> 44deeda7
@pytest.mark.parametrize("order", [2, 3, 4])
def test_wave_accuracy(ctx_factory, problem, order, visualize=False):
    """Checks accuracy of the wave operator for a given problem setup.
    """

    cl_ctx = ctx_factory()
    queue = cl.CommandQueue(cl_ctx)

    dim, c, mesh_factory, sym_phi = problem

    sym_u, sym_v, sym_f, sym_rhs = sym_wave(dim, sym_phi)

    from pytools.convergence import EOCRecorder

    eoc_rec = EOCRecorder()

<<<<<<< HEAD
    for n in [4, 8, 16]:
        from meshmode.mesh.generation import generate_regular_rect_mesh

        mesh = generate_regular_rect_mesh(
            a=(-0.5 * np.pi,) * dim,
            b=(0.5 * np.pi,) * dim,
            n=(n,) * dim,
        )
=======
    for n in [8, 10, 12] if dim == 3 else [4, 8, 16]:
        mesh = mesh_factory(n)
>>>>>>> 44deeda7

        from grudge.eager import EagerDGDiscretization

        discr = EagerDGDiscretization(cl_ctx, mesh, order=order)

        nodes = discr.nodes().with_queue(queue)

<<<<<<< HEAD
        # 2D: phi(x,y,t) = cos(omega*t-pi/4)*cos(x)*cos(y)
        # 3D: phi(x,y,z,t) = cos(omega*t-pi/4)*cos(x)*cos(y)*cos(z)
        # where omega = sqrt(#dims)*c
        coord_names = ["x", "y", "z"]
        sym_coords = [pmbl.var(name) for name in coord_names]
        sym_t = pmbl.var("t")
        sym_c = pmbl.var("c")
        sym_omega = pmbl.var("omega")
        sym_pi = pmbl.var("pi")
        sym_cos = pmbl.var("cos")
        sym_phi = sym_cos(sym_omega * sym_t - sym_pi / 4)
        for i in range(dim):
            sym_phi = sym_phi * sym_cos(sym_coords[i])

        # u = phi_t
        sym_u = sym_diff(sym_t)(sym_phi)

        # v = c*grad(phi)
        sym_v = [
            sym_c * sym_diff(sym_coords[i])(sym_phi) for i in range(dim)
        ]

        # rhs(u part) = c*div(v)
        # rhs(v part) = c*grad(u)
        sym_rhs = flat_obj_array(
            sym_c * sym_div(sym_v),
            make_obj_array([sym_c]) * sym_grad(dim, sym_u),
        )

        c = 2.0

        eval_values = {
            "t": 0.0,
            "c": c,
            "omega": np.sqrt(dim) * c,
            "pi": np.pi,
        }
        eval_values.update(
            {coord_names[i]: nodes[i] for i in range(dim)}
        )

        def sym_eval(expr):
            return EvaluationMapper(eval_values)(expr)

        u = sym_eval(sym_u)
        v = sym_eval(sym_v)
        fields = flat_obj_array(u, v)

        from mirgecom.wave import wave_operator

        rhs = wave_operator(discr, c=c, w=fields)
=======
        def sym_eval(expr, t):
            return sym.EvaluationMapper({"c": c, "x": nodes, "t": t})(expr)

        t_check = 1.23456789
>>>>>>> 44deeda7

        u = sym_eval(sym_u, t_check)
        v = sym_eval(sym_v, t_check)

<<<<<<< HEAD
        err = np.max(
            np.array(
                [
                    la.norm((rhs[i] - expected_rhs[i]).get(), np.inf)
                    for i in range(dim + 1)
                ]
            )
        )
        eoc_rec.add_data_point(1.0 / n, err)
=======
        fields = flat_obj_array(u, v)
>>>>>>> 44deeda7

        rhs = wave_operator(discr, c=c, w=fields)
        rhs[0] = rhs[0] + sym_eval(sym_f, t_check)

        expected_rhs = sym_eval(sym_rhs, t_check)

        rel_linf_err = max_inf_norm(rhs - expected_rhs)/max_inf_norm(expected_rhs)
        eoc_rec.add_data_point(1./n, rel_linf_err)

        if visualize:
            from grudge.shortcuts import make_visualizer
            vis = make_visualizer(discr, discr.order)
            vis.write_vtk_file("wave_accuracy_{order}_{n}.vtu".format(order=order,
                        n=n), [
                            ("u", fields[0]),
                            ("v", fields[1:]),
                            ("rhs_u_actual", rhs[0]),
                            ("rhs_v_actual", rhs[1:]),
                            ("rhs_u_expected", expected_rhs[0]),
                            ("rhs_v_expected", expected_rhs[1:]),
                        ])

    print("Approximation error:")
    print(eoc_rec)
    assert (
        eoc_rec.order_estimate() >= order - 0.5
        or eoc_rec.max_error() < 1e-11
    )


@pytest.mark.parametrize(("problem", "timestep_scale"),
    [
        (get_standing_wave(2), 0.05),
        (get_standing_wave(3), 0.05),
        (get_manufactured_cubic(2), 0.025),
        (get_manufactured_cubic(3), 0.025)
    ])
@pytest.mark.parametrize("order", [2, 3, 4])
def test_wave_stability(ctx_factory, problem, timestep_scale, order,
            visualize=False):
    """Checks stability of the wave operator for a given problem setup.
    Adjust *timestep_scale* to get timestep close to stability limit.
    """

    cl_ctx = ctx_factory()
    queue = cl.CommandQueue(cl_ctx)

<<<<<<< HEAD
    from pytools.convergence import EOCRecorder

    eoc_rec = EOCRecorder()

    for n in [4, 8, 16]:
        from meshmode.mesh.generation import generate_regular_rect_mesh

        mesh = generate_regular_rect_mesh(
            a=(-1.0,) * dim, b=(1.0,) * dim, n=(n,) * dim
        )

        from grudge.eager import EagerDGDiscretization

        discr = EagerDGDiscretization(cl_ctx, mesh, order=order)
=======
    dim, c, mesh_factory, sym_phi = problem

    sym_u, sym_v, sym_f, sym_rhs = sym_wave(dim, sym_phi)

    mesh = mesh_factory(8)
>>>>>>> 44deeda7

    from grudge.eager import EagerDGDiscretization
    discr = EagerDGDiscretization(cl_ctx, mesh, order=order)

<<<<<<< HEAD
        # 2D: phi(x,y,t) = cos(omega*t-pi/4)*(x-1)^3*(x+1)^3*(y-1)^3*(y+1)^3
        # 3D: phi(x,y,z,t) = cos(omega*t-pi/4)*(x-1)^3*(x+1)^3*(y-1)^3*(y+1)^3
        #                      *(z-1)^3*(z+1)^3
        # Not actual solutions, but we can still apply wave operator to them
        coord_names = ["x", "y", "z"]
        sym_coords = [pmbl.var(name) for name in coord_names]
        sym_t = pmbl.var("t")
        sym_c = pmbl.var("c")
        sym_omega = pmbl.var("omega")
        sym_pi = pmbl.var("pi")
        sym_cos = pmbl.var("cos")
        sym_phi = sym_cos(sym_omega * sym_t - sym_pi / 4)
        for i in range(dim):
            sym_phi = (
                sym_phi
                * (sym_coords[i] - 1) ** 3
                * (sym_coords[i] + 1) ** 3
            )

        # u = phi_t
        sym_u = sym_diff(sym_t)(sym_phi)

        # v = c*grad(phi)
        sym_v = [
            sym_c * sym_diff(sym_coords[i])(sym_phi) for i in range(dim)
        ]

        # rhs(u part) = c*div(v)
        # rhs(v part) = c*grad(u)
        sym_rhs = flat_obj_array(
            sym_c * sym_div(sym_v),
            make_obj_array([sym_c]) * sym_grad(dim, sym_u),
        )

        c = 2.0

        eval_values = {"t": 0.0, "c": c, "omega": 1.0, "pi": np.pi}
        eval_values.update(
            {coord_names[i]: nodes[i] for i in range(dim)}
        )

        def sym_eval(expr):
            return EvaluationMapper(eval_values)(expr)

        u = sym_eval(sym_u)
        v = sym_eval(sym_v)
        fields = flat_obj_array(u, v)

        from mirgecom.wave import wave_operator

        rhs = wave_operator(discr, c=c, w=fields)
=======
    nodes = discr.nodes().with_queue(queue)

    def sym_eval(expr, t):
        return sym.EvaluationMapper({"c": c, "x": nodes, "t": t})(expr)
>>>>>>> 44deeda7

    def get_rhs(t, w):
        result = wave_operator(discr, c=c, w=w)
        result[0] += sym_eval(sym_f, t)
        return result

<<<<<<< HEAD
        err = np.max(
            np.array(
                [
                    la.norm((rhs[i] - expected_rhs[i]).get(), np.inf)
                    for i in range(dim + 1)
                ]
            )
        )
        eoc_rec.add_data_point(1.0 / n, err)
=======
    t = 0.
>>>>>>> 44deeda7

    u = sym_eval(sym_u, t)
    v = sym_eval(sym_v, t)

<<<<<<< HEAD
    print("Approximation error:")
    print(eoc_rec)
    assert (
        eoc_rec.order_estimate() >= order - 0.5
        or eoc_rec.max_error() < 1e-11
    )
=======
    fields = flat_obj_array(u, v)

    from mirgecom.integrators import rk4_step
    dt = timestep_scale/order**2
    for istep in range(10):
        fields = rk4_step(fields, t, dt, get_rhs)
        t += dt

    expected_u = sym_eval(sym_u, 10*dt)
    expected_v = sym_eval(sym_v, 10*dt)
    expected_fields = flat_obj_array(expected_u, expected_v)

    if visualize:
        from grudge.shortcuts import make_visualizer
        vis = make_visualizer(discr, discr.order)
        vis.write_vtk_file("wave_stability.vtu",
                [
                    ("u", fields[0]),
                    ("v", fields[1:]),
                    ("u_expected", expected_fields[0]),
                    ("v_expected", expected_fields[1:]),
                    ])

    err = max_inf_norm(fields-expected_fields)
    max_err = max_inf_norm(expected_fields)

    assert(err < max_err)


if __name__ == "__main__":
    import sys
    if len(sys.argv) > 1:
        exec(sys.argv[1])
    else:
        from pytest import main
        main([__file__])
>>>>>>> 44deeda7
<|MERGE_RESOLUTION|>--- conflicted
+++ resolved
@@ -104,49 +104,6 @@
     sym_coords = prim.make_sym_vector('x', dim)
     sym_t = pmbl.var("t")
 
-<<<<<<< HEAD
-def sym_grad(dim, func):
-    coord_names = ["x", "y", "z"]
-    grad = []
-    for i in range(dim):
-        grad_i = sym_diff(pmbl.var(coord_names[i]))(func)
-        grad.append(grad_i)
-    return grad
-
-
-class EvaluationMapper(ev.EvaluationMapper):
-    def map_call(self, expr):
-        assert isinstance(expr.function, prim.Variable)
-        if expr.function.name == "sin":
-            (par,) = expr.parameters
-            return self._sin(self.rec(par))
-        elif expr.function.name == "cos":
-            (par,) = expr.parameters
-            return self._cos(self.rec(par))
-        else:
-            raise ValueError(
-                "Unrecognized function '%s'" % expr.function
-            )
-
-    def _sin(self, val):
-        from numbers import Number
-
-        if isinstance(val, Number):
-            return np.sin(val)
-        else:
-            return clmath.sin(val)
-
-    def _cos(self, val):
-        from numbers import Number
-
-        if isinstance(val, Number):
-            return np.cos(val)
-        else:
-            return clmath.cos(val)
-
-
-@pytest.mark.parametrize("dim", [2, 3])
-=======
     # f = phi_tt - c^2 * div(grad(phi))
     sym_f = sym.diff(sym_t)(sym.diff(sym_t)(sym_phi)) - sym_c**2\
                 * sym.div(sym.grad(dim, sym_phi))
@@ -177,7 +134,7 @@
         get_manufactured_cubic(2),
         get_manufactured_cubic(3)
     ])
->>>>>>> 44deeda7
+
 @pytest.mark.parametrize("order", [2, 3, 4])
 def test_wave_accuracy(ctx_factory, problem, order, visualize=False):
     """Checks accuracy of the wave operator for a given problem setup.
@@ -194,19 +151,8 @@
 
     eoc_rec = EOCRecorder()
 
-<<<<<<< HEAD
-    for n in [4, 8, 16]:
-        from meshmode.mesh.generation import generate_regular_rect_mesh
-
-        mesh = generate_regular_rect_mesh(
-            a=(-0.5 * np.pi,) * dim,
-            b=(0.5 * np.pi,) * dim,
-            n=(n,) * dim,
-        )
-=======
     for n in [8, 10, 12] if dim == 3 else [4, 8, 16]:
         mesh = mesh_factory(n)
->>>>>>> 44deeda7
 
         from grudge.eager import EagerDGDiscretization
 
@@ -214,81 +160,17 @@
 
         nodes = discr.nodes().with_queue(queue)
 
-<<<<<<< HEAD
-        # 2D: phi(x,y,t) = cos(omega*t-pi/4)*cos(x)*cos(y)
-        # 3D: phi(x,y,z,t) = cos(omega*t-pi/4)*cos(x)*cos(y)*cos(z)
-        # where omega = sqrt(#dims)*c
-        coord_names = ["x", "y", "z"]
-        sym_coords = [pmbl.var(name) for name in coord_names]
-        sym_t = pmbl.var("t")
-        sym_c = pmbl.var("c")
-        sym_omega = pmbl.var("omega")
-        sym_pi = pmbl.var("pi")
-        sym_cos = pmbl.var("cos")
-        sym_phi = sym_cos(sym_omega * sym_t - sym_pi / 4)
-        for i in range(dim):
-            sym_phi = sym_phi * sym_cos(sym_coords[i])
-
-        # u = phi_t
-        sym_u = sym_diff(sym_t)(sym_phi)
-
-        # v = c*grad(phi)
-        sym_v = [
-            sym_c * sym_diff(sym_coords[i])(sym_phi) for i in range(dim)
-        ]
-
-        # rhs(u part) = c*div(v)
-        # rhs(v part) = c*grad(u)
-        sym_rhs = flat_obj_array(
-            sym_c * sym_div(sym_v),
-            make_obj_array([sym_c]) * sym_grad(dim, sym_u),
-        )
-
-        c = 2.0
-
-        eval_values = {
-            "t": 0.0,
-            "c": c,
-            "omega": np.sqrt(dim) * c,
-            "pi": np.pi,
-        }
-        eval_values.update(
-            {coord_names[i]: nodes[i] for i in range(dim)}
-        )
-
-        def sym_eval(expr):
-            return EvaluationMapper(eval_values)(expr)
-
-        u = sym_eval(sym_u)
-        v = sym_eval(sym_v)
-        fields = flat_obj_array(u, v)
-
-        from mirgecom.wave import wave_operator
-
-        rhs = wave_operator(discr, c=c, w=fields)
-=======
+
         def sym_eval(expr, t):
             return sym.EvaluationMapper({"c": c, "x": nodes, "t": t})(expr)
 
         t_check = 1.23456789
->>>>>>> 44deeda7
 
         u = sym_eval(sym_u, t_check)
         v = sym_eval(sym_v, t_check)
 
-<<<<<<< HEAD
-        err = np.max(
-            np.array(
-                [
-                    la.norm((rhs[i] - expected_rhs[i]).get(), np.inf)
-                    for i in range(dim + 1)
-                ]
-            )
-        )
-        eoc_rec.add_data_point(1.0 / n, err)
-=======
+
         fields = flat_obj_array(u, v)
->>>>>>> 44deeda7
 
         rhs = wave_operator(discr, c=c, w=fields)
         rhs[0] = rhs[0] + sym_eval(sym_f, t_check)
@@ -336,121 +218,33 @@
     cl_ctx = ctx_factory()
     queue = cl.CommandQueue(cl_ctx)
 
-<<<<<<< HEAD
-    from pytools.convergence import EOCRecorder
-
-    eoc_rec = EOCRecorder()
-
-    for n in [4, 8, 16]:
-        from meshmode.mesh.generation import generate_regular_rect_mesh
-
-        mesh = generate_regular_rect_mesh(
-            a=(-1.0,) * dim, b=(1.0,) * dim, n=(n,) * dim
-        )
-
-        from grudge.eager import EagerDGDiscretization
-
-        discr = EagerDGDiscretization(cl_ctx, mesh, order=order)
-=======
+
     dim, c, mesh_factory, sym_phi = problem
 
     sym_u, sym_v, sym_f, sym_rhs = sym_wave(dim, sym_phi)
 
     mesh = mesh_factory(8)
->>>>>>> 44deeda7
 
     from grudge.eager import EagerDGDiscretization
     discr = EagerDGDiscretization(cl_ctx, mesh, order=order)
 
-<<<<<<< HEAD
-        # 2D: phi(x,y,t) = cos(omega*t-pi/4)*(x-1)^3*(x+1)^3*(y-1)^3*(y+1)^3
-        # 3D: phi(x,y,z,t) = cos(omega*t-pi/4)*(x-1)^3*(x+1)^3*(y-1)^3*(y+1)^3
-        #                      *(z-1)^3*(z+1)^3
-        # Not actual solutions, but we can still apply wave operator to them
-        coord_names = ["x", "y", "z"]
-        sym_coords = [pmbl.var(name) for name in coord_names]
-        sym_t = pmbl.var("t")
-        sym_c = pmbl.var("c")
-        sym_omega = pmbl.var("omega")
-        sym_pi = pmbl.var("pi")
-        sym_cos = pmbl.var("cos")
-        sym_phi = sym_cos(sym_omega * sym_t - sym_pi / 4)
-        for i in range(dim):
-            sym_phi = (
-                sym_phi
-                * (sym_coords[i] - 1) ** 3
-                * (sym_coords[i] + 1) ** 3
-            )
-
-        # u = phi_t
-        sym_u = sym_diff(sym_t)(sym_phi)
-
-        # v = c*grad(phi)
-        sym_v = [
-            sym_c * sym_diff(sym_coords[i])(sym_phi) for i in range(dim)
-        ]
-
-        # rhs(u part) = c*div(v)
-        # rhs(v part) = c*grad(u)
-        sym_rhs = flat_obj_array(
-            sym_c * sym_div(sym_v),
-            make_obj_array([sym_c]) * sym_grad(dim, sym_u),
-        )
-
-        c = 2.0
-
-        eval_values = {"t": 0.0, "c": c, "omega": 1.0, "pi": np.pi}
-        eval_values.update(
-            {coord_names[i]: nodes[i] for i in range(dim)}
-        )
-
-        def sym_eval(expr):
-            return EvaluationMapper(eval_values)(expr)
-
-        u = sym_eval(sym_u)
-        v = sym_eval(sym_v)
-        fields = flat_obj_array(u, v)
-
-        from mirgecom.wave import wave_operator
-
-        rhs = wave_operator(discr, c=c, w=fields)
-=======
+
     nodes = discr.nodes().with_queue(queue)
 
     def sym_eval(expr, t):
         return sym.EvaluationMapper({"c": c, "x": nodes, "t": t})(expr)
->>>>>>> 44deeda7
 
     def get_rhs(t, w):
         result = wave_operator(discr, c=c, w=w)
         result[0] += sym_eval(sym_f, t)
         return result
 
-<<<<<<< HEAD
-        err = np.max(
-            np.array(
-                [
-                    la.norm((rhs[i] - expected_rhs[i]).get(), np.inf)
-                    for i in range(dim + 1)
-                ]
-            )
-        )
-        eoc_rec.add_data_point(1.0 / n, err)
-=======
+
     t = 0.
->>>>>>> 44deeda7
 
     u = sym_eval(sym_u, t)
     v = sym_eval(sym_v, t)
 
-<<<<<<< HEAD
-    print("Approximation error:")
-    print(eoc_rec)
-    assert (
-        eoc_rec.order_estimate() >= order - 0.5
-        or eoc_rec.max_error() < 1e-11
-    )
-=======
     fields = flat_obj_array(u, v)
 
     from mirgecom.integrators import rk4_step
@@ -486,5 +280,4 @@
         exec(sys.argv[1])
     else:
         from pytest import main
-        main([__file__])
->>>>>>> 44deeda7
+        main([__file__])