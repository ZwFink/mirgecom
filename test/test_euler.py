"""Test the Euler gas dynamics module."""

__copyright__ = """
Copyright (C) 2020 University of Illinois Board of Trustees
"""

__license__ = """
Permission is hereby granted, free of charge, to any person obtaining a copy
of this software and associated documentation files (the "Software"), to deal
in the Software without restriction, including without limitation the rights
to use, copy, modify, merge, publish, distribute, sublicense, and/or sell
copies of the Software, and to permit persons to whom the Software is
furnished to do so, subject to the following conditions:

The above copyright notice and this permission notice shall be included in
all copies or substantial portions of the Software.

THE SOFTWARE IS PROVIDED "AS IS", WITHOUT WARRANTY OF ANY KIND, EXPRESS OR
IMPLIED, INCLUDING BUT NOT LIMITED TO THE WARRANTIES OF MERCHANTABILITY,
FITNESS FOR A PARTICULAR PURPOSE AND NONINFRINGEMENT. IN NO EVENT SHALL THE
AUTHORS OR COPYRIGHT HOLDERS BE LIABLE FOR ANY CLAIM, DAMAGES OR OTHER
LIABILITY, WHETHER IN AN ACTION OF CONTRACT, TORT OR OTHERWISE, ARISING FROM,
OUT OF OR IN CONNECTION WITH THE SOFTWARE OR THE USE OR OTHER DEALINGS IN
THE SOFTWARE.
"""

import numpy as np
import numpy.random
import numpy.linalg as la  # noqa
import pyopencl.clmath  # noqa
import logging
import pytest
import math
from functools import partial

from pytools.obj_array import (
    flat_obj_array,
    make_obj_array,
)

from arraycontext import thaw
from meshmode.mesh import BTAG_ALL, BTAG_NONE  # noqa
from mirgecom.euler import euler_operator
from mirgecom.fluid import make_conserved
from mirgecom.initializers import Vortex2D, Lump, MulticomponentLump
from mirgecom.boundary import (
    PrescribedFluidBoundary,
    DummyBoundary
)
from mirgecom.eos import IdealSingleGas
from mirgecom.gas_model import (
    GasModel,
    make_fluid_state
)
from grudge.eager import EagerDGDiscretization
from meshmode.array_context import (  # noqa
    pytest_generate_tests_for_pyopencl_array_context
    as pytest_generate_tests)

from mirgecom.simutil import max_component_norm

from grudge.shortcuts import make_visualizer
from mirgecom.inviscid import get_inviscid_timestep

from mirgecom.integrators import rk4_step

logger = logging.getLogger(__name__)


@pytest.mark.parametrize("nspecies", [0, 10])
@pytest.mark.parametrize("dim", [1, 2, 3])
@pytest.mark.parametrize("order", [1, 2, 3])
def test_uniform_rhs(actx_factory, nspecies, dim, order):
    """Test the inviscid rhs using a trivial constant/uniform state.

    This state should yield rhs = 0 to FP.  The test is performed for 1, 2,
    and 3 dimensions, with orders 1, 2, and 3, with and without passive species.
    """
    actx = actx_factory()

    tolerance = 1e-9

    from pytools.convergence import EOCRecorder
    eoc_rec0 = EOCRecorder()
    eoc_rec1 = EOCRecorder()
    # for nel_1d in [4, 8, 12]:
    for nel_1d in [4, 8]:
        from meshmode.mesh.generation import generate_regular_rect_mesh
        mesh = generate_regular_rect_mesh(
            a=(-0.5,) * dim, b=(0.5,) * dim, nelements_per_axis=(nel_1d,) * dim
        )

        logger.info(
            f"Number of {dim}d elements: {mesh.nelements}"
        )

        discr = EagerDGDiscretization(actx, mesh, order=order)
        zeros = discr.zeros(actx)
        ones = zeros + 1.0

        mass_input = discr.zeros(actx) + 1
        energy_input = discr.zeros(actx) + 2.5

        mom_input = make_obj_array(
            [discr.zeros(actx) for i in range(discr.dim)]
        )

        mass_frac_input = flat_obj_array(
            [ones / ((i + 1) * 10) for i in range(nspecies)]
        )
        species_mass_input = mass_input * mass_frac_input
        num_equations = dim + 2 + len(species_mass_input)

        cv = make_conserved(
            dim, mass=mass_input, energy=energy_input, momentum=mom_input,
            species_mass=species_mass_input)
        gas_model = GasModel(eos=IdealSingleGas())
        fluid_state = make_fluid_state(cv, gas_model)

        expected_rhs = make_conserved(
            dim, q=make_obj_array([discr.zeros(actx)
                                   for i in range(num_equations)])
        )

        boundaries = {BTAG_ALL: DummyBoundary()}
        inviscid_rhs = euler_operator(discr, state=fluid_state, gas_model=gas_model,
                                      boundaries=boundaries, time=0.0)

        rhs_resid = inviscid_rhs - expected_rhs

        rho_resid = rhs_resid.mass
        rhoe_resid = rhs_resid.energy
        mom_resid = rhs_resid.momentum
        rhoy_resid = rhs_resid.species_mass

        rho_rhs = inviscid_rhs.mass
        rhoe_rhs = inviscid_rhs.energy
        rhov_rhs = inviscid_rhs.momentum
        rhoy_rhs = inviscid_rhs.species_mass

        logger.info(
            f"rho_rhs  = {rho_rhs}\n"
            f"rhoe_rhs = {rhoe_rhs}\n"
            f"rhov_rhs = {rhov_rhs}\n"
            f"rhoy_rhs = {rhoy_rhs}\n"
        )

        def inf_norm(x):
            return actx.to_numpy(discr.norm(x, np.inf))

        assert inf_norm(rho_resid) < tolerance
        assert inf_norm(rhoe_resid) < tolerance
        for i in range(dim):
            assert inf_norm(mom_resid[i]) < tolerance
        for i in range(nspecies):
            assert inf_norm(rhoy_resid[i]) < tolerance

        err_max = inf_norm(rho_resid)
        eoc_rec0.add_data_point(1.0 / nel_1d, err_max)

        # set a non-zero, but uniform velocity component
        for i in range(len(mom_input)):
            mom_input[i] = discr.zeros(actx) + (-1.0) ** i

        cv = make_conserved(
            dim, mass=mass_input, energy=energy_input, momentum=mom_input,
            species_mass=species_mass_input)
        gas_model = GasModel(eos=IdealSingleGas())
        fluid_state = make_fluid_state(cv, gas_model)

        boundaries = {BTAG_ALL: DummyBoundary()}
        inviscid_rhs = euler_operator(discr, state=fluid_state, gas_model=gas_model,
                                      boundaries=boundaries, time=0.0)
        rhs_resid = inviscid_rhs - expected_rhs

        rho_resid = rhs_resid.mass
        rhoe_resid = rhs_resid.energy
        mom_resid = rhs_resid.momentum
        rhoy_resid = rhs_resid.species_mass

        assert inf_norm(rho_resid) < tolerance
        assert inf_norm(rhoe_resid) < tolerance

        for i in range(dim):
            assert inf_norm(mom_resid[i]) < tolerance
        for i in range(nspecies):
            assert inf_norm(rhoy_resid[i]) < tolerance

        err_max = inf_norm(rho_resid)
        eoc_rec1.add_data_point(1.0 / nel_1d, err_max)

    logger.info(
        f"V == 0 Errors:\n{eoc_rec0}"
        f"V != 0 Errors:\n{eoc_rec1}"
    )

    assert (
        eoc_rec0.order_estimate() >= order - 0.5
        or eoc_rec0.max_error() < 1e-9
    )
    assert (
        eoc_rec1.order_estimate() >= order - 0.5
        or eoc_rec1.max_error() < 1e-9
    )


@pytest.mark.parametrize("order", [1, 2, 3])
def test_vortex_rhs(actx_factory, order):
    """Test the inviscid rhs using the non-trivial 2D isentropic vortex.

    The case is configured to yield rhs = 0. Checks several different orders
    and refinement levels to check error behavior.
    """
    actx = actx_factory()

    dim = 2

    from pytools.convergence import EOCRecorder
    eoc_rec = EOCRecorder()

    from meshmode.mesh.generation import generate_regular_rect_mesh

    for nel_1d in [32, 48, 64]:

        mesh = generate_regular_rect_mesh(
            a=(-5,) * dim, b=(5,) * dim, nelements_per_axis=(nel_1d,) * dim,
        )

        logger.info(
            f"Number of {dim}d elements:  {mesh.nelements}"
        )

        discr = EagerDGDiscretization(actx, mesh, order=order)
        nodes = thaw(discr.nodes(), actx)

        # Init soln with Vortex and expected RHS = 0
        vortex = Vortex2D(center=[0, 0], velocity=[0, 0])
        vortex_soln = vortex(nodes)
        gas_model = GasModel(eos=IdealSingleGas())
        fluid_state = make_fluid_state(vortex_soln, gas_model)

        def _vortex_boundary(discr, btag, gas_model, state_minus, **kwargs):
            actx = state_minus.array_context
            bnd_discr = discr.discr_from_dd(btag)
            nodes = thaw(bnd_discr.nodes(), actx)
            return make_fluid_state(vortex(x_vec=nodes, **kwargs), gas_model)

        boundaries = {
            BTAG_ALL: PrescribedFluidBoundary(boundary_state_func=_vortex_boundary)
        }

        inviscid_rhs = euler_operator(
            discr, state=fluid_state, gas_model=gas_model, boundaries=boundaries,
            time=0.0)

        err_max = max_component_norm(discr, inviscid_rhs, np.inf)

        eoc_rec.add_data_point(1.0 / nel_1d, err_max)

    logger.info(
        f"Error for (dim,order) = ({dim},{order}):\n"
        f"{eoc_rec}"
    )

    assert (
        eoc_rec.order_estimate() >= order - 0.5
        or eoc_rec.max_error() < 1e-11
    )


@pytest.mark.parametrize("dim", [1, 2, 3])
@pytest.mark.parametrize("order", [1, 2, 3])
def test_lump_rhs(actx_factory, dim, order):
    """Test the inviscid rhs using the non-trivial mass lump case.

    The case is tested against the analytic expressions of the RHS.
    Checks several different orders and refinement levels to check error behavior.
    """
    actx = actx_factory()

    tolerance = 1e-10
    maxxerr = 0.0

    from pytools.convergence import EOCRecorder

    eoc_rec = EOCRecorder()

    for nel_1d in [4, 8, 12]:
        from meshmode.mesh.generation import (
            generate_regular_rect_mesh,
        )

        mesh = generate_regular_rect_mesh(
            a=(-5,) * dim, b=(5,) * dim, nelements_per_axis=(nel_1d,) * dim,
        )

        logger.info(f"Number of elements: {mesh.nelements}")

        discr = EagerDGDiscretization(actx, mesh, order=order)
        nodes = thaw(discr.nodes(), actx)

        # Init soln with Lump and expected RHS = 0
        center = np.zeros(shape=(dim,))
        velocity = np.zeros(shape=(dim,))
        lump = Lump(dim=dim, center=center, velocity=velocity)
        lump_soln = lump(nodes)
        gas_model = GasModel(eos=IdealSingleGas())
        fluid_state = make_fluid_state(lump_soln, gas_model)

        def _lump_boundary(discr, btag, gas_model, state_minus, **kwargs):
            actx = state_minus.array_context
            bnd_discr = discr.discr_from_dd(btag)
            nodes = thaw(bnd_discr.nodes(), actx)
            return make_fluid_state(lump(x_vec=nodes, cv=state_minus, **kwargs),
                                    gas_model)

        boundaries = {
            BTAG_ALL: PrescribedFluidBoundary(boundary_state_func=_lump_boundary)
        }

        inviscid_rhs = euler_operator(
            discr, state=fluid_state, gas_model=gas_model, boundaries=boundaries,
            time=0.0
        )
        expected_rhs = lump.exact_rhs(discr, cv=lump_soln, time=0)

        err_max = max_component_norm(discr, inviscid_rhs-expected_rhs, np.inf)
        if err_max > maxxerr:
            maxxerr = err_max

        eoc_rec.add_data_point(1.0 / nel_1d, err_max)
    logger.info(f"Max error: {maxxerr}")

    logger.info(
        f"Error for (dim,order) = ({dim},{order}):\n"
        f"{eoc_rec}"
    )

    assert (
        eoc_rec.order_estimate() >= order - 0.5
        or eoc_rec.max_error() < tolerance
    )


@pytest.mark.parametrize("dim", [1, 2, 3])
@pytest.mark.parametrize("order", [1, 2, 4])
@pytest.mark.parametrize("v0", [0.0, 1.0])
def test_multilump_rhs(actx_factory, dim, order, v0):
    """Test the Euler rhs using the non-trivial 1, 2, and 3D mass lump case.

    The case is tested against the analytic expressions of the RHS. Checks several
    different orders and refinement levels to check error behavior.
    """
    actx = actx_factory()
    nspecies = 10
    tolerance = 1e-8
    maxxerr = 0.0

    from pytools.convergence import EOCRecorder

    eoc_rec = EOCRecorder()

    for nel_1d in [4, 8, 12]:
        from meshmode.mesh.generation import (
            generate_regular_rect_mesh,
        )

        mesh = generate_regular_rect_mesh(
            a=(-1,) * dim, b=(1,) * dim, nelements_per_axis=(nel_1d,) * dim,
        )

        logger.info(f"Number of elements: {mesh.nelements}")

        discr = EagerDGDiscretization(actx, mesh, order=order)
        nodes = thaw(discr.nodes(), actx)

        centers = make_obj_array([np.zeros(shape=(dim,)) for i in range(nspecies)])
        spec_y0s = np.ones(shape=(nspecies,))
        spec_amplitudes = np.ones(shape=(nspecies,))

        velocity = np.zeros(shape=(dim,))
        velocity[0] = v0
        rho0 = 2.0

        lump = MulticomponentLump(dim=dim, nspecies=nspecies, rho0=rho0,
                                  spec_centers=centers, velocity=velocity,
                                  spec_y0s=spec_y0s, spec_amplitudes=spec_amplitudes)

        lump_soln = lump(nodes)
        gas_model = GasModel(eos=IdealSingleGas())
        fluid_state = make_fluid_state(lump_soln, gas_model)

        def _my_boundary(discr, btag, gas_model, state_minus, **kwargs):
            actx = state_minus.array_context
            bnd_discr = discr.discr_from_dd(btag)
            nodes = thaw(bnd_discr.nodes(), actx)
            return make_fluid_state(lump(x_vec=nodes, **kwargs), gas_model)

        boundaries = {
            BTAG_ALL: PrescribedFluidBoundary(boundary_state_func=_my_boundary)
        }

        inviscid_rhs = euler_operator(
            discr, state=fluid_state, gas_model=gas_model, boundaries=boundaries,
            time=0.0
        )
        expected_rhs = lump.exact_rhs(discr, cv=lump_soln, time=0)

        print(f"inviscid_rhs = {inviscid_rhs}")
        print(f"expected_rhs = {expected_rhs}")

        err_max = actx.to_numpy(
            discr.norm((inviscid_rhs-expected_rhs), np.inf))
        if err_max > maxxerr:
            maxxerr = err_max

        eoc_rec.add_data_point(1.0 / nel_1d, err_max)

        logger.info(f"Max error: {maxxerr}")

    logger.info(
        f"Error for (dim,order) = ({dim},{order}):\n"
        f"{eoc_rec}"
    )

    assert (
        eoc_rec.order_estimate() >= order - 0.5
        or eoc_rec.max_error() < tolerance
    )


# Basic timestepping loop for the Euler operator
def _euler_flow_stepper(actx, parameters):
    logging.basicConfig(format="%(message)s", level=logging.INFO)

    mesh = parameters["mesh"]
    t = parameters["time"]
    order = parameters["order"]
    t_final = parameters["tfinal"]
    initializer = parameters["initializer"]
    exittol = parameters["exittol"]
    casename = parameters["casename"]
    boundaries = parameters["boundaries"]
    eos = parameters["eos"]
    cfl = parameters["cfl"]
    dt = parameters["dt"]
    constantcfl = parameters["constantcfl"]
    nstepstatus = parameters["nstatus"]

    if t_final <= t:
        return(0.0)

    rank = 0
    dim = mesh.dim
    istep = 0

    discr = EagerDGDiscretization(actx, mesh, order=order)
    nodes = thaw(discr.nodes(), actx)

    cv = initializer(nodes)
    gas_model = GasModel(eos=eos)
    fluid_state = make_fluid_state(cv, gas_model)

    sdt = cfl * get_inviscid_timestep(discr, fluid_state)

    initname = initializer.__class__.__name__
    eosname = eos.__class__.__name__
    logger.info(
        f"Num {dim}d order-{order} elements: {mesh.nelements}\n"
        f"Timestep:        {dt}\n"
        f"Final time:      {t_final}\n"
        f"Status freq:     {nstepstatus}\n"
        f"Initialization:  {initname}\n"
        f"EOS:             {eosname}"
    )

    vis = make_visualizer(discr, order)

    def write_soln(state, write_status=True):
        dv = eos.dependent_vars(cv=state)
        expected_result = initializer(nodes, t=t)
        result_resid = state - expected_result
        maxerr = [np.max(np.abs(result_resid[i].get())) for i in range(dim + 2)]
        mindv = [np.min(dvfld.get()) for dvfld in dv]
        maxdv = [np.max(dvfld.get()) for dvfld in dv]

        if write_status is True:
            statusmsg = (
                f"Status: Step({istep}) Time({t})\n"
                f"------   P({mindv[0]},{maxdv[0]})\n"
                f"------   T({mindv[1]},{maxdv[1]})\n"
                f"------   dt,cfl = ({dt},{cfl})\n"
                f"------   Err({maxerr})"
            )
            logger.info(statusmsg)

        io_fields = ["cv", state]
        io_fields += eos.split_fields(dim, dv)
        io_fields.append(("exact_soln", expected_result))
        io_fields.append(("residual", result_resid))
        nameform = casename + "-{iorank:04d}-{iostep:06d}.vtu"
        visfilename = nameform.format(iorank=rank, iostep=istep)
        vis.write_vtk_file(visfilename, io_fields)

        return maxerr

    def rhs(t, q):
        fluid_state = make_fluid_state(q, gas_model)
        return euler_operator(discr, fluid_state, boundaries=boundaries,
                              gas_model=gas_model, time=t)

    filter_order = 8
    eta = .5
    alpha = -1.0*np.log(np.finfo(float).eps)
    nummodes = int(1)
    for _ in range(dim):
        nummodes *= int(order + dim + 1)
    nummodes /= math.factorial(int(dim))
    cutoff = int(eta * order)

    from mirgecom.filter import (
        exponential_mode_response_function as xmrfunc,
        filter_modally
    )
    frfunc = partial(xmrfunc, alpha=alpha, filter_order=filter_order)

    while t < t_final:

        if constantcfl is True:
            dt = sdt
        else:
            cfl = dt / sdt

        if nstepstatus > 0:
            if istep % nstepstatus == 0:
                write_soln(state=cv)

        cv = rk4_step(cv, t, dt, rhs)
<<<<<<< HEAD
        cv = make_conserved(
            dim, q=filter_modally(discr, "vol", cutoff, frfunc, cv.join())
        )
        fluid_state = make_fluid_state(cv, gas_model)
=======
        cv = filter_modally(discr, "vol", cutoff, frfunc, cv)
>>>>>>> 0d4b5e19

        t += dt
        istep += 1

        sdt = cfl * get_inviscid_timestep(discr, fluid_state)

    if nstepstatus > 0:
        logger.info("Writing final dump.")
        maxerr = max(write_soln(cv, False))
    else:
        expected_result = initializer(nodes, time=t)
        maxerr = max_component_norm(discr, cv-expected_result, np.inf)

    logger.info(f"Max Error: {maxerr}")
    if maxerr > exittol:
        raise ValueError("Solution failed to follow expected result.")

    return(maxerr)


@pytest.mark.parametrize("order", [2, 3, 4])
def test_isentropic_vortex(actx_factory, order):
    """Advance the 2D isentropic vortex case in time with non-zero velocities.

    This test uses an RK4 timestepping scheme, and checks the advanced field values
    against the exact/analytic expressions. This tests all parts of the Euler module
    working together, with results converging at the expected rates vs. the order.
    """
    actx = actx_factory()

    dim = 2

    from pytools.convergence import EOCRecorder

    eoc_rec = EOCRecorder()

    for nel_1d in [16, 32, 64]:
        from meshmode.mesh.generation import (
            generate_regular_rect_mesh,
        )

        mesh = generate_regular_rect_mesh(
            a=(-5.0,) * dim, b=(5.0,) * dim, nelements_per_axis=(nel_1d,) * dim
        )

        exittol = 1.0
        t_final = 0.001
        cfl = 1.0
        vel = np.zeros(shape=(dim,))
        orig = np.zeros(shape=(dim,))
        vel[:dim] = 1.0
        dt = .0001
        initializer = Vortex2D(center=orig, velocity=vel)
        casename = "Vortex"

        def _vortex_boundary(discr, btag, state_minus, gas_model, **kwargs):
            actx = state_minus.array_context
            bnd_discr = discr.discr_from_dd(btag)
            nodes = thaw(bnd_discr.nodes(), actx)
            return make_fluid_state(initializer(x_vec=nodes, **kwargs), gas_model)

        boundaries = {
            BTAG_ALL: PrescribedFluidBoundary(boundary_state_func=_vortex_boundary)
        }

        eos = IdealSingleGas()
        t = 0
        flowparams = {"dim": dim, "dt": dt, "order": order, "time": t,
                      "boundaries": boundaries, "initializer": initializer,
                      "eos": eos, "casename": casename, "mesh": mesh,
                      "tfinal": t_final, "exittol": exittol, "cfl": cfl,
                      "constantcfl": False, "nstatus": 0}
        maxerr = _euler_flow_stepper(actx, flowparams)
        eoc_rec.add_data_point(1.0 / nel_1d, maxerr)

    logger.info(
        f"Error for (dim,order) = ({dim},{order}):\n"
        f"{eoc_rec}"
    )

    assert (
        eoc_rec.order_estimate() >= order - 0.5
        or eoc_rec.max_error() < 1e-11
    )<|MERGE_RESOLUTION|>--- conflicted
+++ resolved
@@ -536,14 +536,7 @@
                 write_soln(state=cv)
 
         cv = rk4_step(cv, t, dt, rhs)
-<<<<<<< HEAD
-        cv = make_conserved(
-            dim, q=filter_modally(discr, "vol", cutoff, frfunc, cv.join())
-        )
-        fluid_state = make_fluid_state(cv, gas_model)
-=======
         cv = filter_modally(discr, "vol", cutoff, frfunc, cv)
->>>>>>> 0d4b5e19
 
         t += dt
         istep += 1
