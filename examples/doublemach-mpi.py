--- conflicted
+++ resolved
@@ -244,16 +244,6 @@
                                             **kwargs), gas_model)
 
     boundaries = {
-<<<<<<< HEAD
-        DTAG_BOUNDARY("ic1"):
-        PrescribedFluidBoundary(boundary_state_func=_boundary_state),
-        DTAG_BOUNDARY("ic2"):
-        PrescribedFluidBoundary(boundary_state_func=_boundary_state),
-        DTAG_BOUNDARY("ic3"):
-        PrescribedFluidBoundary(boundary_state_func=_boundary_state),
-        DTAG_BOUNDARY("wall"): AdiabaticNoslipWallBoundary(),
-        DTAG_BOUNDARY("out"): AdiabaticNoslipWallBoundary(),
-=======
         BoundaryDomainTag("ic1"):
             PrescribedFluidBoundary(boundary_state_func=_boundary_state),
         BoundaryDomainTag("ic2"):
@@ -262,7 +252,6 @@
             PrescribedFluidBoundary(boundary_state_func=_boundary_state),
         BoundaryDomainTag("wall"): AdiabaticNoslipWallBoundary(),
         BoundaryDomainTag("out"): AdiabaticNoslipWallBoundary(),
->>>>>>> 033ebc15
     }
 
     if rst_filename:
