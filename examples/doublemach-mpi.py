--- conflicted
+++ resolved
@@ -278,13 +278,8 @@
             PrescribedFluidBoundary(boundary_state_func=_boundary_state),
         BoundaryDomainTag("ic3"):
             PrescribedFluidBoundary(boundary_state_func=_boundary_state),
-<<<<<<< HEAD
-        BoundaryDomainTag("wall"): AdiabaticNoslipWallBoundary(),
-        BoundaryDomainTag("out"): AdiabaticNoslipWallBoundary(),
-=======
         BoundaryDomainTag("wall"): AdiabaticWall(),
         BoundaryDomainTag("out"): AdiabaticWall(),
->>>>>>> 766ccf0c
     }
 
     if rst_filename:
