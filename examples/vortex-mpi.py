"""Demonstrate the isentropic vortex example."""

__copyright__ = """
Copyright (C) 2020 University of Illinois Board of Trustees
"""

__license__ = """
Permission is hereby granted, free of charge, to any person obtaining a copy
of this software and associated documentation files (the "Software"), to deal
in the Software without restriction, including without limitation the rights
to use, copy, modify, merge, publish, distribute, sublicense, and/or sell
copies of the Software, and to permit persons to whom the Software is
furnished to do so, subject to the following conditions:

The above copyright notice and this permission notice shall be included in
all copies or substantial portions of the Software.

THE SOFTWARE IS PROVIDED "AS IS", WITHOUT WARRANTY OF ANY KIND, EXPRESS OR
IMPLIED, INCLUDING BUT NOT LIMITED TO THE WARRANTIES OF MERCHANTABILITY,
FITNESS FOR A PARTICULAR PURPOSE AND NONINFRINGEMENT. IN NO EVENT SHALL THE
AUTHORS OR COPYRIGHT HOLDERS BE LIABLE FOR ANY CLAIM, DAMAGES OR OTHER
LIABILITY, WHETHER IN AN ACTION OF CONTRACT, TORT OR OTHERWISE, ARISING FROM,
OUT OF OR IN CONNECTION WITH THE SOFTWARE OR THE USE OR OTHER DEALINGS IN
THE SOFTWARE.
"""
import logging
import numpy as np
import pyopencl as cl
import pyopencl.tools as cl_tools
from functools import partial

from meshmode.array_context import PyOpenCLArrayContext
from meshmode.dof_array import thaw
from meshmode.mesh import BTAG_ALL, BTAG_NONE  # noqa
from grudge.eager import EagerDGDiscretization
from grudge.shortcuts import make_visualizer

from mirgecom.profiling import PyOpenCLProfilingArrayContext

from mirgecom.euler import euler_operator
from mirgecom.simutil import (
    inviscid_sim_timestep,
    sim_checkpoint,
    generate_and_distribute_mesh
)
from mirgecom.io import make_init_message
from mirgecom.mpi import mpi_entry_point

from mirgecom.integrators import rk4_step
from mirgecom.steppers import advance_state
from mirgecom.boundary import PrescribedBoundary
from mirgecom.initializers import Vortex2D
from mirgecom.eos import IdealSingleGas

from logpyle import IntervalTimer
from mirgecom.euler import extract_vars_for_logging, units_for_logging

from mirgecom.logging_quantities import (initialize_logmgr,
    logmgr_add_many_discretization_quantities, logmgr_add_device_name,
    logmgr_add_device_memory_usage)


logger = logging.getLogger(__name__)


@mpi_entry_point
def main(ctx_factory=cl.create_some_context, use_profiling=False, use_logmgr=False,
         use_leap=False):
    """Drive the example."""
    from mpi4py import MPI
    comm = MPI.COMM_WORLD

    logmgr = initialize_logmgr(use_logmgr,
        filename="vortex.sqlite", mode="wu", mpi_comm=comm)

    cl_ctx = ctx_factory()
    if use_profiling:
        queue = cl.CommandQueue(cl_ctx,
            properties=cl.command_queue_properties.PROFILING_ENABLE)
        actx = PyOpenCLProfilingArrayContext(queue,
            allocator=cl_tools.MemoryPool(cl_tools.ImmediateAllocator(queue)),
            logmgr=logmgr)
    else:
        queue = cl.CommandQueue(cl_ctx)
        actx = PyOpenCLArrayContext(queue,
            allocator=cl_tools.MemoryPool(cl_tools.ImmediateAllocator(queue)))

    dim = 2
    nel_1d = 16
    order = 3
    exittol = .1
    t_final = 0.1
    current_cfl = 1.0
    vel = np.zeros(shape=(dim,))
    orig = np.zeros(shape=(dim,))
    vel[:dim] = 1.0
    current_dt = .001
    current_t = 0
    eos = IdealSingleGas()
    initializer = Vortex2D(center=orig, velocity=vel)
    casename = "vortex"
    boundaries = {BTAG_ALL: PrescribedBoundary(initializer)}
    constant_cfl = False
    nstatus = 10
    nviz = 10
    rank = 0
    checkpoint_t = current_t
    current_step = 0
    if use_leap:
        from leap.rk import RK4MethodBuilder
        timestepper = RK4MethodBuilder("state")
    else:
        timestepper = rk4_step
    box_ll = -5.0
    box_ur = 5.0

    rank = comm.Get_rank()

    if dim != 2:
        raise ValueError("This example must be run with dim = 2.")

    from meshmode.mesh.generation import generate_regular_rect_mesh
    generate_mesh = partial(generate_regular_rect_mesh, a=(box_ll,) * dim,
                            b=(box_ur,) * dim, nelements_per_axis=(nel_1d,) * dim)
    local_mesh, global_nelements = generate_and_distribute_mesh(comm, generate_mesh)
    local_nelements = local_mesh.nelements

    discr = EagerDGDiscretization(
        actx, local_mesh, order=order, mpi_communicator=comm
    )
    nodes = thaw(actx, discr.nodes())
    current_state = initializer(nodes)

    vis_timer = None

    if logmgr:
        logmgr_add_device_name(logmgr, queue)
        logmgr_add_device_memory_usage(logmgr, queue)
        logmgr_add_many_discretization_quantities(logmgr, discr, dim,
                             extract_vars_for_logging, units_for_logging)

        logmgr.add_watches(["step.max", "t_step.max", "t_log.max",
                            "min_temperature", "L2_norm_momentum1"])

        try:
            logmgr.add_watches(["memory_usage_python.max", "memory_usage_gpu.max"])
        except KeyError:
            pass

        if use_profiling:
            logmgr.add_watches(["multiply_time.max"])

        vis_timer = IntervalTimer("t_vis", "Time spent visualizing")
        logmgr.add_quantity(vis_timer)

    visualizer = make_visualizer(discr)

    initname = initializer.__class__.__name__
    eosname = eos.__class__.__name__
    init_message = make_init_message(dim=dim, order=order,
                                     nelements=local_nelements,
                                     global_nelements=global_nelements,
                                     dt=current_dt, t_final=t_final, nstatus=nstatus,
                                     nviz=nviz, cfl=current_cfl,
                                     constant_cfl=constant_cfl, initname=initname,
                                     eosname=eosname, casename=casename)
    if rank == 0:
        logger.info(init_message)

    get_timestep = partial(inviscid_sim_timestep, discr=discr, t=current_t,
                           dt=current_dt, cfl=current_cfl, eos=eos,
                           t_final=t_final, constant_cfl=constant_cfl)

    def my_rhs(t, state):
        return euler_operator(discr, cv=state, t=t,
                              boundaries=boundaries, eos=eos)

    def my_checkpoint(step, t, dt, state):
<<<<<<< HEAD
        sim_checkpoint(discr, visualizer, eos, q=state,
                       exact_soln=initializer, vizname=casename, step=step,
                       t=t, dt=dt, nstatus=nstatus, nviz=nviz,
                       exittol=exittol, constant_cfl=constant_cfl)
        return state

    current_step, current_t, current_state = \
        advance_state(rhs=my_rhs, timestepper=timestepper,
                      pre_step_callback=my_checkpoint,
                      get_timestep=get_timestep, state=current_state,
                      t=current_t, t_final=t_final,
                      logmgr=logmgr, eos=eos, dim=dim)

=======
        return sim_checkpoint(discr, visualizer, eos, cv=state,
                              exact_soln=initializer, vizname=casename, step=step,
                              t=t, dt=dt, nstatus=nstatus, nviz=nviz,
                              exittol=exittol, constant_cfl=constant_cfl, comm=comm,
                              vis_timer=vis_timer)

    try:
        (current_step, current_t, current_state) = \
            advance_state(rhs=my_rhs, timestepper=timestepper,
                checkpoint=my_checkpoint,
                get_timestep=get_timestep, state=current_state,
                t=current_t, t_final=t_final, logmgr=logmgr,
                eos=eos, dim=dim)
    except ExactSolutionMismatch as ex:
        current_step = ex.step
        current_t = ex.t
        current_state = ex.state

    #    if current_t != checkpoint_t:
>>>>>>> 1f8b3cb8
    if rank == 0:
        logger.info("Checkpointing final state ...")
    my_checkpoint(current_step, t=current_t,
                  dt=(current_t - checkpoint_t),
                  state=current_state)

    if logmgr:
        logmgr.close()
    elif use_profiling:
        print(actx.tabulate_profiling_data())


if __name__ == "__main__":
    logging.basicConfig(format="%(message)s", level=logging.INFO)
    use_profiling = True
    use_logging = True
    use_leap = False

    main(use_profiling=use_profiling, use_logmgr=use_logging, use_leap=use_leap)

# vim: foldmethod=marker<|MERGE_RESOLUTION|>--- conflicted
+++ resolved
@@ -40,7 +40,6 @@
 from mirgecom.euler import euler_operator
 from mirgecom.simutil import (
     inviscid_sim_timestep,
-    sim_checkpoint,
     generate_and_distribute_mesh
 )
 from mirgecom.io import make_init_message
@@ -176,11 +175,6 @@
                               boundaries=boundaries, eos=eos)
 
     def my_checkpoint(step, t, dt, state):
-<<<<<<< HEAD
-        sim_checkpoint(discr, visualizer, eos, q=state,
-                       exact_soln=initializer, vizname=casename, step=step,
-                       t=t, dt=dt, nstatus=nstatus, nviz=nviz,
-                       exittol=exittol, constant_cfl=constant_cfl)
         return state
 
     current_step, current_t, current_state = \
@@ -190,27 +184,6 @@
                       t=current_t, t_final=t_final,
                       logmgr=logmgr, eos=eos, dim=dim)
 
-=======
-        return sim_checkpoint(discr, visualizer, eos, cv=state,
-                              exact_soln=initializer, vizname=casename, step=step,
-                              t=t, dt=dt, nstatus=nstatus, nviz=nviz,
-                              exittol=exittol, constant_cfl=constant_cfl, comm=comm,
-                              vis_timer=vis_timer)
-
-    try:
-        (current_step, current_t, current_state) = \
-            advance_state(rhs=my_rhs, timestepper=timestepper,
-                checkpoint=my_checkpoint,
-                get_timestep=get_timestep, state=current_state,
-                t=current_t, t_final=t_final, logmgr=logmgr,
-                eos=eos, dim=dim)
-    except ExactSolutionMismatch as ex:
-        current_step = ex.step
-        current_t = ex.t
-        current_state = ex.state
-
-    #    if current_t != checkpoint_t:
->>>>>>> 1f8b3cb8
     if rank == 0:
         logger.info("Checkpointing final state ...")
     my_checkpoint(current_step, t=current_t,
