--- conflicted
+++ resolved
@@ -28,10 +28,6 @@
 import pyopencl as cl
 
 from pytools.obj_array import flat_obj_array
-<<<<<<< HEAD
-from arraycontext import thaw
-=======
->>>>>>> aa97637d
 
 from meshmode.mesh import BTAG_ALL, BTAG_NONE  # noqa
 
@@ -233,10 +229,6 @@
                 ], overwrite=True
             )
 
-<<<<<<< HEAD
-=======
-        fields = actx.thaw(actx.freeze(fields))
->>>>>>> aa97637d
         fields = rk4_step(fields, t, dt, compiled_rhs)
         fields = force_evaluation(actx, fields)
 
