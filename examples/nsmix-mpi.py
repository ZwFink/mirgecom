"""Demonstrate combustive mixture with Pyrometheus."""

__copyright__ = """
Copyright (C) 2020 University of Illinois Board of Trustees
"""

__license__ = """
Permission is hereby granted, free of charge, to any person obtaining a copy
of this software and associated documentation files (the "Software"), to deal
in the Software without restriction, including without limitation the rights
to use, copy, modify, merge, publish, distribute, sublicense, and/or sell
copies of the Software, and to permit persons to whom the Software is
furnished to do so, subject to the following conditions:

The above copyright notice and this permission notice shall be included in
all copies or substantial portions of the Software.

THE SOFTWARE IS PROVIDED "AS IS", WITHOUT WARRANTY OF ANY KIND, EXPRESS OR
IMPLIED, INCLUDING BUT NOT LIMITED TO THE WARRANTIES OF MERCHANTABILITY,
FITNESS FOR A PARTICULAR PURPOSE AND NONINFRINGEMENT. IN NO EVENT SHALL THE
AUTHORS OR COPYRIGHT HOLDERS BE LIABLE FOR ANY CLAIM, DAMAGES OR OTHER
LIABILITY, WHETHER IN AN ACTION OF CONTRACT, TORT OR OTHERWISE, ARISING FROM,
OUT OF OR IN CONNECTION WITH THE SOFTWARE OR THE USE OR OTHER DEALINGS IN
THE SOFTWARE.
"""
import logging
import numpy as np
import pyopencl as cl
import pyopencl.tools as cl_tools
from functools import partial
from pytools.obj_array import make_obj_array

from meshmode.mesh import BTAG_ALL, BTAG_NONE  # noqa
from grudge.shortcuts import make_visualizer
from grudge.dof_desc import DISCR_TAG_QUAD

from mirgecom.discretization import create_discretization_collection
from mirgecom.transport import SimpleTransport
from mirgecom.simutil import get_sim_timestep
from mirgecom.navierstokes import ns_operator

from mirgecom.io import make_init_message
from mirgecom.mpi import mpi_entry_point

from mirgecom.integrators import rk4_step
from mirgecom.steppers import advance_state
from mirgecom.boundary import (  # noqa
    AdiabaticSlipBoundary,
    IsothermalNoSlipBoundary,
)
from mirgecom.initializers import MixtureInitializer
from mirgecom.eos import PyrometheusMixture
from mirgecom.gas_model import (
    GasModel,
    make_fluid_state
)
import cantera

from logpyle import IntervalTimer, set_dt
from mirgecom.euler import extract_vars_for_logging, units_for_logging
from mirgecom.logging_quantities import (
    initialize_logmgr,
    logmgr_add_many_discretization_quantities,
    logmgr_add_cl_device_info,
    logmgr_add_device_memory_usage,
    set_sim_state
)

logger = logging.getLogger(__name__)


class MyRuntimeError(RuntimeError):
    """Simple exception to kill the simulation."""

    pass


@mpi_entry_point
def main(ctx_factory=cl.create_some_context, use_logmgr=True,
         use_leap=False, use_profiling=False, casename=None,
         rst_filename=None, actx_class=None, lazy=False,
         log_dependent=True, use_overintegration=False):
    """Drive example."""
    if actx_class is None:
        raise RuntimeError("Array context class missing.")

    cl_ctx = ctx_factory()

    if casename is None:
        casename = "mirgecom"

    from mpi4py import MPI
    comm = MPI.COMM_WORLD
    rank = comm.Get_rank()
    nparts = comm.Get_size()

    from mirgecom.simutil import global_reduce as _global_reduce
    global_reduce = partial(_global_reduce, comm=comm)

    logmgr = initialize_logmgr(use_logmgr,
        filename=f"{casename}.sqlite", mode="wu", mpi_comm=comm)

    if use_profiling:
        queue = cl.CommandQueue(
            cl_ctx, properties=cl.command_queue_properties.PROFILING_ENABLE)
    else:
        queue = cl.CommandQueue(cl_ctx)

    if lazy:
        actx = actx_class(comm, queue, mpi_base_tag=12000)
    else:
        actx = actx_class(comm, queue,
                allocator=cl_tools.MemoryPool(cl_tools.ImmediateAllocator(queue)),
                force_device_scalars=True)

    # Timestepping control
    # This example runs only 3 steps by default (to keep CI ~short)
    t_final = 3e-9
    current_cfl = .0009
    current_dt = 1e-9
    current_t = 0
    constant_cfl = True
    current_step = 0
    timestepper = rk4_step
    debug = False

    # Some i/o frequencies
    nstatus = 1
    nviz = 5
    nrestart = 5
    nhealth = 1

    dim = 2
    rst_path = "restart_data/"
    rst_pattern = (
        rst_path + "{cname}-{step:04d}-{rank:04d}.pkl"
    )
    if rst_filename:  # read the grid from restart data
        rst_filename = f"{rst_filename}-{rank:04d}.pkl"

        from mirgecom.restart import read_restart_data
        restart_data = read_restart_data(actx, rst_filename)
        local_mesh = restart_data["local_mesh"]
        local_nelements = local_mesh.nelements
        global_nelements = restart_data["global_nelements"]
        assert restart_data["nparts"] == nparts
    else:  # generate the grid from scratch
        nel_1d = 8
        box_ll = -0.005
        box_ur = 0.005
        from meshmode.mesh.generation import generate_regular_rect_mesh
        generate_mesh = partial(generate_regular_rect_mesh, a=(box_ll,)*dim,
                                b=(box_ur,) * dim, nelements_per_axis=(nel_1d,)*dim)
        from mirgecom.simutil import generate_and_distribute_mesh
        local_mesh, global_nelements = generate_and_distribute_mesh(comm,
                                                                    generate_mesh)
        local_nelements = local_mesh.nelements

    order = 1
    discr = create_discretization_collection(
        actx, local_mesh, order=order, mpi_communicator=comm
    )
    nodes = actx.thaw(discr.nodes())

    if use_overintegration:
        quadrature_tag = DISCR_TAG_QUAD
    else:
        quadrature_tag = None

    ones = discr.zeros(actx) + 1.0

    if logmgr:
        logmgr_add_cl_device_info(logmgr, queue)
        logmgr_add_device_memory_usage(logmgr, queue)

        vis_timer = IntervalTimer("t_vis", "Time spent visualizing")
        logmgr.add_quantity(vis_timer)

        logmgr.add_watches([
            ("step.max", "step = {value}, "),
            ("t_sim.max", "sim time: {value:1.6e} s\n"),
            ("t_step.max", "------- step walltime: {value:6g} s, "),
            ("t_log.max", "log walltime: {value:6g} s")
        ])

        if log_dependent:
            logmgr_add_many_discretization_quantities(logmgr, discr, dim,
                                                      extract_vars_for_logging,
                                                      units_for_logging)
            logmgr.add_watches([
                ("min_pressure", "\n------- P (min, max) (Pa) = ({value:1.9e}, "),
                ("max_pressure",    "{value:1.9e})\n"),
                ("min_temperature", "------- T (min, max) (K)  = ({value:7g}, "),
                ("max_temperature",    "{value:7g})\n")])

    # {{{  Set up initial state using Cantera

    # Use Cantera for initialization
    # -- Pick up the input data for the thermochemistry mechanism
    # --- Note: Users may add their own mechanism input file by dropping it into
    # ---       mirgecom/mechanisms alongside the other mech input files.
    from mirgecom.mechanisms import get_mechanism_input
    mech_input = get_mechanism_input("uiuc")

    cantera_soln = cantera.Solution(name="gas", yaml=mech_input)
    nspecies = cantera_soln.n_species

    # Initial temperature, pressure, and mixture mole fractions are needed to
    # set up the initial state in Cantera.
    init_temperature = 1500.0  # Initial temperature hot enough to burn
    # Parameters for calculating the amounts of fuel, oxidizer, and inert species
    equiv_ratio = 1.0
    ox_di_ratio = 0.21
    stoich_ratio = 3.0
    # Grab the array indices for the specific species, ethylene, oxygen, and nitrogen
    i_fu = cantera_soln.species_index("C2H4")
    i_ox = cantera_soln.species_index("O2")
    i_di = cantera_soln.species_index("N2")
    x = np.zeros(nspecies)
    # Set the species mole fractions according to our desired fuel/air mixture
    x[i_fu] = (ox_di_ratio*equiv_ratio)/(stoich_ratio+ox_di_ratio*equiv_ratio)
    x[i_ox] = stoich_ratio*x[i_fu]/equiv_ratio
    x[i_di] = (1.0-ox_di_ratio)*x[i_ox]/ox_di_ratio
    # Uncomment next line to make pylint fail when it can't find cantera.one_atm
    one_atm = cantera.one_atm  # pylint: disable=no-member
    # one_atm = 101325.0

    # Let the user know about how Cantera is being initilized
    print(f"Input state (T,P,X) = ({init_temperature}, {one_atm}, {x}")
    # Set Cantera internal gas temperature, pressure, and mole fractios
    cantera_soln.TPX = init_temperature, one_atm, x
    # Pull temperature, total density, mass fractions, and pressure from Cantera
    # We need total density, and mass fractions to initialize the fluid/gas state.
    can_t, can_rho, can_y = cantera_soln.TDY
    can_p = cantera_soln.P
    # *can_t*, *can_p* should not differ (significantly) from user's initial data,
    # but we want to ensure that we use exactly the same starting point as Cantera,
    # so we use Cantera's version of these data.

    # }}}

    # {{{ Create Pyrometheus thermochemistry object & EOS

    # {{{ Initialize simple transport model
    kappa = 1e-5
    spec_diffusivity = 1e-5 * np.ones(nspecies)
    sigma = 1e-5
    transport_model = SimpleTransport(viscosity=sigma, thermal_conductivity=kappa,
                                      species_diffusivity=spec_diffusivity)
    # }}}

    # Create a Pyrometheus EOS with the Cantera soln. Pyrometheus uses Cantera and
    # generates a set of methods to calculate chemothermomechanical properties and
    # states for this particular mechanism.
<<<<<<< HEAD
    from mirgecom.thermochemistry import get_pyrometheus_wrapper_class_from_cantera
    pyrometheus_mechanism = \
        get_pyrometheus_wrapper_class_from_cantera(cantera_soln)(actx.np)
    eos = PyrometheusMixture(pyrometheus_mechanism,
                             temperature_guess=init_temperature)
    gas_model = GasModel(eos=eos, transport=transport_model)
=======
    from mirgecom.thermochemistry import get_thermochemistry_class_by_mechanism_name
    pyrometheus_mechanism = \
        get_thermochemistry_class_by_mechanism_name("uiuc")(actx.np)

    pyro_eos = PyrometheusMixture(pyrometheus_mechanism,
                                  temperature_guess=init_temperature)
    gas_model = GasModel(eos=pyro_eos, transport=transport_model)
>>>>>>> 301072f4

    # }}}

    # {{{ MIRGE-Com state initialization
    velocity = np.zeros(shape=(dim,))

    # Initialize the fluid/gas state with Cantera-consistent data:
    # (density, pressure, temperature, mass_fractions)
    print(f"Cantera state (rho,T,P,Y) = ({can_rho}, {can_t}, {can_p}, {can_y}")
    initializer = MixtureInitializer(dim=dim, nspecies=nspecies,
                                     pressure=can_p, temperature=can_t,
                                     massfractions=can_y, velocity=velocity)

    #    my_boundary = AdiabaticSlipBoundary()
    my_boundary = IsothermalNoSlipBoundary(wall_temperature=can_t)
    visc_bnds = {BTAG_ALL: my_boundary}

    def _get_temperature_update(cv, temperature):
        y = cv.species_mass_fractions
        e = gas_model.eos.internal_energy(cv) / cv.mass
        return actx.np.abs(
            pyrometheus_mechanism.get_temperature_update_energy(e, temperature, y))

    def _get_fluid_state(cv, temp_seed):
        return make_fluid_state(cv=cv, gas_model=gas_model,
                                temperature_seed=temp_seed)

    get_temperature_update = actx.compile(_get_temperature_update)
    get_fluid_state = actx.compile(_get_fluid_state)

    tseed = can_t
    if rst_filename:
        current_t = restart_data["t"]
        current_step = restart_data["step"]
        current_cv = restart_data["cv"]
        tseed = restart_data["temperature_seed"]

        if logmgr:
            from mirgecom.logging_quantities import logmgr_set_time
            logmgr_set_time(logmgr, current_step, current_t)
    else:
        # Set the current state from time 0
        current_cv = initializer(x_vec=nodes, eos=gas_model.eos)
        tseed = tseed * ones

    current_state = get_fluid_state(current_cv, tseed)

    # Inspection at physics debugging time
    if debug:
        print("Initial MIRGE-Com state:")
        print(f"{current_state.mass_density=}")
        print(f"{current_state.energy_density=}")
        print(f"{current_state.momentum_density=}")
        print(f"{current_state.species_mass_density=}")
        print(f"Initial Y: {current_state.species_mass_fractions=}")
        print(f"Initial DV pressure: {current_state.temperature=}")
        print(f"Initial DV temperature: {current_state.pressure=}")

    # }}}

    visualizer = make_visualizer(discr, order + 3 if dim == 2 else order)
    initname = initializer.__class__.__name__
    eosname = gas_model.eos.__class__.__name__
    init_message = make_init_message(dim=dim, order=order,
                                     nelements=local_nelements,
                                     global_nelements=global_nelements,
                                     dt=current_dt, t_final=t_final,
                                     nviz=nviz, cfl=current_cfl, nstatus=1,
                                     constant_cfl=constant_cfl, initname=initname,
                                     eosname=eosname, casename=casename)

    # Cantera equilibrate calculates the expected end state @ chemical equilibrium
    # i.e. the expected state after all reactions
    cantera_soln.equilibrate("UV")
    eq_temperature, eq_density, eq_mass_fractions = cantera_soln.TDY
    eq_pressure = cantera_soln.P

    # Report the expected final state to the user
    if rank == 0:
        logger.info(init_message)
        logger.info(f"Expected equilibrium state:"
                    f" {eq_pressure=}, {eq_temperature=},"
                    f" {eq_density=}, {eq_mass_fractions=}")

    def my_write_status(step, t, dt, dv, state):
        if constant_cfl:
            cfl = current_cfl
        else:
            from mirgecom.viscous import get_viscous_cfl
            cfl_field = get_viscous_cfl(discr, dt, state=state)
            from grudge.op import nodal_max
            cfl = actx.to_numpy(nodal_max(discr, "vol", cfl_field))
        status_msg = f"Step: {step}, T: {t}, DT: {dt}, CFL: {cfl}"

        if ((dv is not None) and (not log_dependent)):
            temp = dv.temperature
            press = dv.pressure

            from grudge.op import nodal_min_loc, nodal_max_loc
            tmin = global_reduce(actx.to_numpy(nodal_min_loc(discr, "vol", temp)),
                                 op="min")
            tmax = global_reduce(actx.to_numpy(nodal_max_loc(discr, "vol", temp)),
                                 op="max")
            pmin = global_reduce(actx.to_numpy(nodal_min_loc(discr, "vol", press)),
                                 op="min")
            pmax = global_reduce(actx.to_numpy(nodal_max_loc(discr, "vol", press)),
                                 op="max")
            dv_status_msg = f"\nP({pmin}, {pmax}), T({tmin}, {tmax})"
            status_msg = status_msg + dv_status_msg

        if rank == 0:
            logger.info(status_msg)

    def my_write_viz(step, t, cv, dv, ns_rhs=None, chem_rhs=None,
                     grad_cv=None, grad_t=None, grad_v=None):
        viz_fields = [("cv", cv),
                      ("dv", dv)]
        if ns_rhs is not None:
            viz_ext = [("nsrhs", ns_rhs),
                       ("chemrhs", chem_rhs),
                       ("grad_rho", grad_cv.mass),
                       ("grad_e", grad_cv.energy),
                       ("grad_mom_x", grad_cv.momentum[0]),
                       ("grad_mom_y", grad_cv.momentum[1]),
                       ("grad_y_1", grad_cv.species_mass[0]),
                       ("grad_v_x", grad_v[0]),
                       ("grad_v_y", grad_v[1]),
                       ("grad_temperature", grad_t)]
            viz_fields.extend(viz_ext)
        from mirgecom.simutil import write_visfile
        write_visfile(discr, viz_fields, visualizer, vizname=casename,
                      step=step, t=t, overwrite=True, comm=comm)

    def my_write_restart(step, t, state, tseed):
        rst_fname = rst_pattern.format(cname=casename, step=step, rank=rank)
        if rst_fname != rst_filename:
            rst_data = {
                "local_mesh": local_mesh,
                "cv": state,
                "temperature_seed": tseed,
                "t": t,
                "step": step,
                "order": order,
                "global_nelements": global_nelements,
                "num_parts": nparts
            }
            from mirgecom.restart import write_restart_file
            write_restart_file(actx, rst_data, rst_fname, comm)

    def my_health_check(cv, dv):
        # Note: This health check is tuned to expected results
        #       which effectively makes this example a CI test that
        #       the case gets the expected solution.  If dt,t_final or
        #       other run parameters are changed, this check should
        #       be changed accordingly.
        health_error = False
        from mirgecom.simutil import check_naninf_local, check_range_local
        if check_naninf_local(discr, "vol", dv.pressure):
            health_error = True
            logger.info(f"{rank=}: NANs/Infs in pressure data.")

        if global_reduce(check_range_local(discr, "vol", dv.pressure, 9.9e4, 1.06e5),
                         op="lor"):
            health_error = True
            from grudge.op import nodal_max, nodal_min
            p_min = actx.to_numpy(nodal_min(discr, "vol", dv.pressure))
            p_max = actx.to_numpy(nodal_max(discr, "vol", dv.pressure))
            logger.info(f"Pressure range violation ({p_min=}, {p_max=})")

        if check_naninf_local(discr, "vol", dv.temperature):
            health_error = True
            logger.info(f"{rank=}: NANs/INFs in temperature data.")

        if global_reduce(check_range_local(discr, "vol", dv.temperature, 1450, 1570),
                         op="lor"):
            health_error = True
            from grudge.op import nodal_max, nodal_min
            t_min = actx.to_numpy(nodal_min(discr, "vol", dv.temperature))
            t_max = actx.to_numpy(nodal_max(discr, "vol", dv.temperature))
            logger.info(f"Temperature range violation ({t_min=}, {t_max=})")

        # This check is the temperature convergence check
        # Note: The local max jig below works around a very long compile
        # in lazy mode.
        from grudge import op
        temp_resid = get_temperature_update(cv, dv.temperature) / dv.temperature
        temp_err = (actx.to_numpy(op.nodal_max_loc(discr, "vol", temp_resid)))
        if temp_err > 1e-8:
            health_error = True
            logger.info(f"{rank=}: Temperature is not converged {temp_resid=}.")

        return health_error

    def my_pre_step(step, t, dt, state):
        cv, tseed = state
        fluid_state = get_fluid_state(cv, tseed)
        dv = fluid_state.dv
        try:

            if logmgr:
                logmgr.tick_before()

            from mirgecom.simutil import check_step
            do_viz = check_step(step=step, interval=nviz)
            do_restart = check_step(step=step, interval=nrestart)
            do_health = check_step(step=step, interval=nhealth)
            do_status = check_step(step, interval=nstatus)

            if do_health:
                health_errors = global_reduce(my_health_check(cv, dv), op="lor")
                if health_errors:
                    if rank == 0:
                        logger.info("Fluid solution failed health check.")
                    raise MyRuntimeError("Failed simulation health check.")

            if do_restart:
                my_write_restart(step=step, t=t, state=cv, tseed=tseed)

            if do_viz:
                from mirgecom.fluid import velocity_gradient
                ns_rhs, grad_cv, grad_t = \
                    ns_operator(discr, state=fluid_state, time=t,
                                boundaries=visc_bnds, gas_model=gas_model,
                                return_gradients=True, quadrature_tag=quadrature_tag)
                grad_v = velocity_gradient(cv, grad_cv)
                chem_rhs = \
                    pyro_eos.get_species_source_terms(cv,
                                                      fluid_state.temperature)
                my_write_viz(step=step, t=t, cv=cv, dv=dv, ns_rhs=ns_rhs,
                             chem_rhs=chem_rhs, grad_cv=grad_cv, grad_t=grad_t,
                             grad_v=grad_v)

            dt = get_sim_timestep(discr, fluid_state, t, dt, current_cfl,
                                  t_final, constant_cfl)
            if do_status:
                my_write_status(step, t, dt, dv=dv, state=fluid_state)

        except MyRuntimeError:
            if rank == 0:
                logger.info("Errors detected; attempting graceful exit.")
            my_write_viz(step=step, t=t, cv=cv, dv=dv)
            my_write_restart(step=step, t=t, state=cv, tseed=tseed)
            raise

        return state, dt

    def my_post_step(step, t, dt, state):
        cv, tseed = state
        fluid_state = get_fluid_state(cv, tseed)

        # Logmgr needs to know about EOS, dt, dim?
        # imo this is a design/scope flaw
        if logmgr:
            set_dt(logmgr, dt)
            set_sim_state(logmgr, dim, cv, gas_model.eos)
            logmgr.tick_after()

        return make_obj_array([cv, fluid_state.temperature]), dt

    flux_beta = .25

    from mirgecom.viscous import viscous_flux
    from mirgecom.flux import num_flux_central

    def _num_flux_dissipative(u_minus, u_plus, beta):
        return num_flux_central(u_minus, u_plus) + beta*(u_plus - u_minus)/2

    def _viscous_facial_flux_dissipative(discr, state_pair, grad_cv_pair,
                                         grad_t_pair, beta=0., gas_model=None):
        actx = state_pair.int.array_context
        normal = actx.thaw(discr.normal(state_pair.dd))

        f_int = viscous_flux(state_pair.int, grad_cv_pair.int,
                             grad_t_pair.int)
        f_ext = viscous_flux(state_pair.ext, grad_cv_pair.ext,
                             grad_t_pair.ext)

        return _num_flux_dissipative(f_int, f_ext, beta=beta)@normal

    grad_num_flux_func = partial(_num_flux_dissipative, beta=flux_beta)
    viscous_num_flux_func = partial(_viscous_facial_flux_dissipative,
                                    beta=-flux_beta)

    def my_rhs(t, state):
        cv, tseed = state
        fluid_state = make_fluid_state(cv=cv, gas_model=gas_model,
                                       temperature_seed=tseed)
        ns_rhs = ns_operator(discr, state=fluid_state, time=t,
                             boundaries=visc_bnds, gas_model=gas_model,
                             gradient_numerical_flux_func=grad_num_flux_func,
                             viscous_numerical_flux_func=viscous_num_flux_func,
                             quadrature_tag=quadrature_tag)
        cv_rhs = ns_rhs + pyro_eos.get_species_source_terms(cv,
                                                            fluid_state.temperature)
        return make_obj_array([cv_rhs, 0*tseed])

    current_dt = get_sim_timestep(discr, current_state, current_t,
                                  current_dt, current_cfl, t_final, constant_cfl)

    current_step, current_t, current_stepper_state = \
        advance_state(rhs=my_rhs, timestepper=timestepper,
                      pre_step_callback=my_pre_step,
                      post_step_callback=my_post_step, dt=current_dt,
                      state=make_obj_array([current_state.cv,
                                            current_state.temperature]),
                      t=current_t, t_final=t_final)

    # Dump the final data
    if rank == 0:
        logger.info("Checkpointing final state ...")

    current_cv, tseed = current_stepper_state
    current_state = get_fluid_state(current_cv, tseed)
    final_dv = current_state.dv
    final_dt = get_sim_timestep(discr, current_state, current_t, current_dt,
                                current_cfl, t_final, constant_cfl)
    from mirgecom.fluid import velocity_gradient
    ns_rhs, grad_cv, grad_t = \
        ns_operator(discr, state=current_state, time=current_t,
                    boundaries=visc_bnds, gas_model=gas_model,
                    return_gradients=True)
    grad_v = velocity_gradient(current_state.cv, grad_cv)
    chem_rhs = \
        pyro_eos.get_species_source_terms(current_state.cv,
                                          current_state.temperature)
    my_write_viz(step=current_step, t=current_t, cv=current_state.cv, dv=final_dv,
                             chem_rhs=chem_rhs, grad_cv=grad_cv, grad_t=grad_t,
                             grad_v=grad_v)
    my_write_restart(step=current_step, t=current_t, state=current_state.cv,
                     tseed=tseed)
    my_write_status(current_step, current_t, final_dt, state=current_state,
                    dv=final_dv)

    if logmgr:
        logmgr.close()
    elif use_profiling:
        print(actx.tabulate_profiling_data())

    finish_tol = 1e-16
    assert np.abs(current_t - t_final) < finish_tol


if __name__ == "__main__":
    import argparse
    casename = "nsmix"
    parser = argparse.ArgumentParser(description=f"MIRGE-Com Example: {casename}")
    parser.add_argument("--overintegration", action="store_true",
        help="use overintegration in the RHS computations")
    parser.add_argument("--lazy", action="store_true",
        help="switch to a lazy computation mode")
    parser.add_argument("--profiling", action="store_true",
        help="turn on detailed performance profiling")
    parser.add_argument("--log", action="store_true", default=True,
        help="turn on logging")
    parser.add_argument("--leap", action="store_true",
        help="use leap timestepper")
    parser.add_argument("--restart_file", help="root name of restart file")
    parser.add_argument("--casename", help="casename to use for i/o")
    args = parser.parse_args()
    lazy = args.lazy

    from warnings import warn
    warn("Automatically turning off DV logging. MIRGE-Com Issue(578)")
    log_dependent = False

    if args.profiling:
        if lazy:
            raise ValueError("Can't use lazy and profiling together.")

    from grudge.array_context import get_reasonable_array_context_class
    actx_class = get_reasonable_array_context_class(lazy=lazy, distributed=True)

    logging.basicConfig(format="%(message)s", level=logging.INFO)
    if args.casename:
        casename = args.casename
    rst_filename = None
    if args.restart_file:
        rst_filename = args.restart_file

    main(use_logmgr=args.log, use_leap=args.leap, use_profiling=args.profiling,
         casename=casename, rst_filename=rst_filename, actx_class=actx_class,
         log_dependent=log_dependent, lazy=lazy,
         use_overintegration=args.overintegration)

# vim: foldmethod=marker<|MERGE_RESOLUTION|>--- conflicted
+++ resolved
@@ -252,14 +252,6 @@
     # Create a Pyrometheus EOS with the Cantera soln. Pyrometheus uses Cantera and
     # generates a set of methods to calculate chemothermomechanical properties and
     # states for this particular mechanism.
-<<<<<<< HEAD
-    from mirgecom.thermochemistry import get_pyrometheus_wrapper_class_from_cantera
-    pyrometheus_mechanism = \
-        get_pyrometheus_wrapper_class_from_cantera(cantera_soln)(actx.np)
-    eos = PyrometheusMixture(pyrometheus_mechanism,
-                             temperature_guess=init_temperature)
-    gas_model = GasModel(eos=eos, transport=transport_model)
-=======
     from mirgecom.thermochemistry import get_thermochemistry_class_by_mechanism_name
     pyrometheus_mechanism = \
         get_thermochemistry_class_by_mechanism_name("uiuc")(actx.np)
@@ -267,7 +259,6 @@
     pyro_eos = PyrometheusMixture(pyrometheus_mechanism,
                                   temperature_guess=init_temperature)
     gas_model = GasModel(eos=pyro_eos, transport=transport_model)
->>>>>>> 301072f4
 
     # }}}
 
