"""Demonstrate combustive mixture with Pyrometheus."""

__copyright__ = """
Copyright (C) 2020 University of Illinois Board of Trustees
"""

__license__ = """
Permission is hereby granted, free of charge, to any person obtaining a copy
of this software and associated documentation files (the "Software"), to deal
in the Software without restriction, including without limitation the rights
to use, copy, modify, merge, publish, distribute, sublicense, and/or sell
copies of the Software, and to permit persons to whom the Software is
furnished to do so, subject to the following conditions:

The above copyright notice and this permission notice shall be included in
all copies or substantial portions of the Software.

THE SOFTWARE IS PROVIDED "AS IS", WITHOUT WARRANTY OF ANY KIND, EXPRESS OR
IMPLIED, INCLUDING BUT NOT LIMITED TO THE WARRANTIES OF MERCHANTABILITY,
FITNESS FOR A PARTICULAR PURPOSE AND NONINFRINGEMENT. IN NO EVENT SHALL THE
AUTHORS OR COPYRIGHT HOLDERS BE LIABLE FOR ANY CLAIM, DAMAGES OR OTHER
LIABILITY, WHETHER IN AN ACTION OF CONTRACT, TORT OR OTHERWISE, ARISING FROM,
OUT OF OR IN CONNECTION WITH THE SOFTWARE OR THE USE OR OTHER DEALINGS IN
THE SOFTWARE.
"""
import logging
import numpy as np
import pyopencl as cl
import pyopencl.tools as cl_tools
from functools import partial

from meshmode.array_context import (
    PyOpenCLArrayContext,
    PytatoPyOpenCLArrayContext
)
from mirgecom.profiling import PyOpenCLProfilingArrayContext

from meshmode.dof_array import thaw
from meshmode.mesh import BTAG_ALL, BTAG_NONE  # noqa
from grudge.eager import EagerDGDiscretization
from grudge.shortcuts import make_visualizer


from logpyle import IntervalTimer, set_dt
from mirgecom.euler import extract_vars_for_logging, units_for_logging

from mirgecom.euler import euler_operator
from mirgecom.simutil import (
    get_sim_timestep,
    generate_and_distribute_mesh,
    write_visfile
)
from mirgecom.io import make_init_message
from mirgecom.mpi import mpi_entry_point
from mirgecom.integrators import rk4_step
from mirgecom.steppers import advance_state
from mirgecom.boundary import AdiabaticSlipBoundary
from mirgecom.initializers import MixtureInitializer
from mirgecom.eos import PyrometheusMixture

from mirgecom.logging_quantities import (
    initialize_logmgr,
    logmgr_add_many_discretization_quantities,
    logmgr_add_device_name,
    logmgr_add_device_memory_usage,
    set_sim_state
)

import cantera

logger = logging.getLogger(__name__)


class MyRuntimeError(RuntimeError):
    """Simple exception for fatal driver errors."""

    pass


@mpi_entry_point
def main(ctx_factory=cl.create_some_context, use_logmgr=True,
         use_leap=False, use_profiling=False, casename=None,
         rst_filename=None, actx_class=PyOpenCLArrayContext):
    """Drive example."""
    cl_ctx = ctx_factory()

    if casename is None:
        casename = "mirgecom"

    from mpi4py import MPI
    comm = MPI.COMM_WORLD
    rank = comm.Get_rank()
    nproc = comm.Get_size()

    from mirgecom.simutil import global_reduce as _global_reduce
    global_reduce = partial(_global_reduce, comm=comm)

    logmgr = initialize_logmgr(use_logmgr,
        filename=f"{casename}.sqlite", mode="wu", mpi_comm=comm)

    if use_profiling:
        queue = cl.CommandQueue(cl_ctx,
            properties=cl.command_queue_properties.PROFILING_ENABLE)
    else:
        queue = cl.CommandQueue(cl_ctx)

    actx = actx_class(
        queue,
        allocator=cl_tools.MemoryPool(cl_tools.ImmediateAllocator(queue)))

    # Some discretization parameters
    dim = 2
    nel_1d = 8
    order = 1

    # {{{ Time stepping control

    # This example runs only 3 steps by default (to keep CI ~short)
    # With the mixture defined below, equilibrium is achieved at ~40ms
    # To run to equlibrium, set t_final >= 40ms.

    # Time stepper selection
    if use_leap:
        from leap.rk import RK4MethodBuilder
        timestepper = RK4MethodBuilder("state")
    else:
        timestepper = rk4_step

    # Time loop control parameters
    current_step = 0
    t_final = 1e-8
    current_cfl = 1.0
    current_dt = 1e-9
    current_t = 0
    constant_cfl = False

    # i.o frequencies
    nstatus = 1
    nviz = 5
    nhealth = 1
    nrestart = 5

    # }}}  Time stepping control

    debug = False

    rst_path = "restart_data/"
    rst_pattern = (
        rst_path + "{cname}-{step:04d}-{rank:04d}.pkl"
    )
    if rst_filename:  # read the grid from restart data
        rst_filename = f"{rst_filename}-{rank:04d}.pkl"

        from mirgecom.restart import read_restart_data
        restart_data = read_restart_data(actx, rst_filename)
        local_mesh = restart_data["local_mesh"]
        local_nelements = local_mesh.nelements
        global_nelements = restart_data["global_nelements"]
        assert restart_data["num_parts"] == nproc
        rst_time = restart_data["t"]
        rst_step = restart_data["step"]
        rst_order = restart_data["order"]
    else:  # generate the grid from scratch
        from meshmode.mesh.generation import generate_regular_rect_mesh
        box_ll = -0.005
        box_ur = 0.005
        generate_mesh = partial(generate_regular_rect_mesh, a=(box_ll,)*dim,
                                b=(box_ur,) * dim, nelements_per_axis=(nel_1d,)*dim)
        local_mesh, global_nelements = generate_and_distribute_mesh(comm,
                                                                    generate_mesh)
        local_nelements = local_mesh.nelements

    discr = EagerDGDiscretization(
        actx, local_mesh, order=order, mpi_communicator=comm
    )
    nodes = thaw(actx, discr.nodes())

    vis_timer = None

    if logmgr:
        logmgr_add_device_name(logmgr, queue)
        logmgr_add_device_memory_usage(logmgr, queue)
        logmgr_add_many_discretization_quantities(logmgr, discr, dim,
                             extract_vars_for_logging, units_for_logging)

        vis_timer = IntervalTimer("t_vis", "Time spent visualizing")
        logmgr.add_quantity(vis_timer)

        logmgr.add_watches([
            ("step.max", "step = {value}, "),
            ("t_sim.max", "sim time: {value:1.6e} s\n"),
            ("min_pressure", "------- P (min, max) (Pa) = ({value:1.9e}, "),
            ("max_pressure",    "{value:1.9e})\n"),
            ("min_temperature", "------- T (min, max) (K)  = ({value:7g}, "),
            ("max_temperature",    "{value:7g})\n"),
            ("t_step.max", "------- step walltime: {value:6g} s, "),
            ("t_log.max", "log walltime: {value:6g} s")
        ])

    # {{{  Set up initial state using Cantera

    # Use Cantera for initialization
    # -- Pick up a CTI for the thermochemistry config
    # --- Note: Users may add their own CTI file by dropping it into
    # ---       mirgecom/mechanisms alongside the other CTI files.
    from mirgecom.mechanisms import get_mechanism_cti
    mech_cti = get_mechanism_cti("uiuc")

    cantera_soln = cantera.Solution(phase_id="gas", source=mech_cti)
    nspecies = cantera_soln.n_species

    # Initial temperature, pressure, and mixutre mole fractions are needed to
    # set up the initial state in Cantera.
    init_temperature = 1500.0  # Initial temperature hot enough to burn
    # Parameters for calculating the amounts of fuel, oxidizer, and inert species
    equiv_ratio = 1.0
    ox_di_ratio = 0.21
    stoich_ratio = 3.0
    # Grab the array indices for the specific species, ethylene, oxygen, and nitrogen
    i_fu = cantera_soln.species_index("C2H4")
    i_ox = cantera_soln.species_index("O2")
    i_di = cantera_soln.species_index("N2")
    x = np.zeros(nspecies)
    # Set the species mole fractions according to our desired fuel/air mixture
    x[i_fu] = (ox_di_ratio*equiv_ratio)/(stoich_ratio+ox_di_ratio*equiv_ratio)
    x[i_ox] = stoich_ratio*x[i_fu]/equiv_ratio
    x[i_di] = (1.0-ox_di_ratio)*x[i_ox]/ox_di_ratio
    # Uncomment next line to make pylint fail when it can't find cantera.one_atm
    one_atm = cantera.one_atm  # pylint: disable=no-member
    # one_atm = 101325.0

    # Let the user know about how Cantera is being initilized
    print(f"Input state (T,P,X) = ({init_temperature}, {one_atm}, {x}")
    # Set Cantera internal gas temperature, pressure, and mole fractios
    cantera_soln.TPX = init_temperature, one_atm, x
    # Pull temperature, total density, mass fractions, and pressure from Cantera
    # We need total density, and mass fractions to initialize the fluid/gas state.
    can_t, can_rho, can_y = cantera_soln.TDY
    can_p = cantera_soln.P
    # *can_t*, *can_p* should not differ (significantly) from user's initial data,
    # but we want to ensure that we use exactly the same starting point as Cantera,
    # so we use Cantera's version of these data.

    # }}}

    # {{{ Create Pyrometheus thermochemistry object & EOS

    # Create a Pyrometheus EOS with the Cantera soln. Pyrometheus uses Cantera and
    # generates a set of methods to calculate chemothermomechanical properties and
    # states for this particular mechanism.
    from mirgecom.thermochemistry import make_pyrometheus_mechanism
    pyro_mechanism = make_pyrometheus_mechanism(actx, cantera_soln)
    eos = PyrometheusMixture(pyro_mechanism, temperature_guess=init_temperature)

    # }}}

    # {{{ MIRGE-Com state initialization

    # Initialize the fluid/gas state with Cantera-consistent data:
    # (density, pressure, temperature, mass_fractions)
    print(f"Cantera state (rho,T,P,Y) = ({can_rho}, {can_t}, {can_p}, {can_y}")
    velocity = np.zeros(shape=(dim,))
    initializer = MixtureInitializer(dim=dim, nspecies=nspecies,
                                     pressure=can_p, temperature=can_t,
                                     massfractions=can_y, velocity=velocity)

    my_boundary = AdiabaticSlipBoundary()
    boundaries = {BTAG_ALL: my_boundary}

    if rst_filename:
        current_step = rst_step
        current_t = rst_time
        if logmgr:
            from mirgecom.logging_quantities import logmgr_set_time
            logmgr_set_time(logmgr, current_step, current_t)
        if order == rst_order:
            current_state = restart_data["state"]
        else:
            rst_state = restart_data["state"]
            old_discr = EagerDGDiscretization(actx, local_mesh, order=rst_order,
                                              mpi_communicator=comm)
            from meshmode.discretization.connection import make_same_mesh_connection
            connection = make_same_mesh_connection(actx, discr.discr_from_dd("vol"),
                                                   old_discr.discr_from_dd("vol"))
            current_state = connection(rst_state)
    else:
        # Set the current state from time 0
        current_state = initializer(eos=eos, x_vec=nodes)

    # Inspection at physics debugging time
    if debug:
        print("Initial MIRGE-Com state:")
        print(f"{current_state=}")
        print(f"Initial DV pressure: {eos.pressure(current_state)}")
        print(f"Initial DV temperature: {eos.temperature(current_state)}")

    # }}}

    visualizer = make_visualizer(discr)
    initname = initializer.__class__.__name__
    eosname = eos.__class__.__name__
    init_message = make_init_message(dim=dim, order=order,
                                     nelements=local_nelements,
                                     global_nelements=global_nelements,
                                     dt=current_dt, t_final=t_final, nstatus=nstatus,
                                     nviz=nviz, cfl=current_cfl,
                                     constant_cfl=constant_cfl, initname=initname,
                                     eosname=eosname, casename=casename)

    # Cantera equilibrate calculates the expected end state @ chemical equilibrium
    # i.e. the expected state after all reactions
    cantera_soln.equilibrate("UV")
    eq_temperature, eq_density, eq_mass_fractions = cantera_soln.TDY
    eq_pressure = cantera_soln.P

    # Report the expected final state to the user
    if rank == 0:
        logger.info(init_message)
        logger.info(f"Expected equilibrium state:"
                    f" {eq_pressure=}, {eq_temperature=},"
                    f" {eq_density=}, {eq_mass_fractions=}")

    from pytools.obj_array import make_obj_array

    def get_temperature_mass_energy(state, temperature):
        y = state.species_mass_fractions
        e = eos.internal_energy(state) / state.mass
        return make_obj_array(
            [pyro_mechanism.get_temperature(e, temperature, y, True)]
        )

    compute_temperature = actx.compile(get_temperature_mass_energy)

    def my_write_status(dt, cfl):
        status_msg = f"------ {dt=}" if constant_cfl else f"----- {cfl=}"
        if rank == 0:
            logger.info(status_msg)

    def my_write_viz(step, t, dt, state, ts_field=None, dv=None,
                     production_rates=None, cfl=None):
        if dv is None:
            dv = eos.dependent_vars(state)
        if production_rates is None:
            production_rates = eos.get_production_rates(state)
        if ts_field is None:
            ts_field, cfl, dt = my_get_timestep(t=t, dt=dt, state=state)
        viz_fields = [("cv", state),
                      ("dv", dv),
                      ("production_rates", production_rates),
                      ("dt" if constant_cfl else "cfl", ts_field)]
        write_visfile(discr, viz_fields, visualizer, vizname=casename,
                      step=step, t=t, overwrite=True, vis_timer=vis_timer)

    def my_write_restart(step, t, state):
        rst_fname = rst_pattern.format(cname=casename, step=step, rank=rank)
        if rst_fname == rst_filename:
            if rank == 0:
                logger.info("Skipping overwrite of restart file.")
        else:
            rst_data = {
                "local_mesh": local_mesh,
                "state": state,
                "t": t,
                "step": step,
                "order": order,
                "global_nelements": global_nelements,
                "num_parts": nproc
            }
            from mirgecom.restart import write_restart_file
            write_restart_file(actx, rst_data, rst_fname, comm)

    def my_health_check(cv, dv):
        health_error = False
        pressure = dv.pressure
        temperature = dv.temperature
        from mirgecom.simutil import check_naninf_local, check_range_local
        if check_naninf_local(discr, "vol", pressure) \
           or check_range_local(discr, "vol", pressure, 1e5, 2.4e5):
            health_error = True
            logger.info(f"{rank=}: Invalid pressure data found.")

        if check_range_local(discr, "vol", temperature, 1.498e3, 1.52e3):
            health_error = True
            logger.info(f"{rank=}: Invalid temperature data found.")

        from grudge.op import nodal_max_loc
        check_temp, = compute_temperature(cv, temperature)
        temp_resid = actx.np.abs(check_temp - temperature)
        temp_resid = nodal_max_loc(discr, "vol", temp_resid)

        if temp_resid > 1e-12:
            health_error = True
            logger.info(f"{rank=}: Temperature is not converged {temp_resid=}.")

        return health_error

    def my_get_timestep(t, dt, state):
        #  richer interface to calculate {dt,cfl} returns node-local estimates
        t_remaining = max(0, t_final - t)
        if constant_cfl:
            from mirgecom.inviscid import get_inviscid_timestep
            ts_field = current_cfl * get_inviscid_timestep(discr, eos=eos, cv=state)
            from grudge.op import nodal_min
            dt = nodal_min(discr, "vol", ts_field)
            cfl = current_cfl
        else:
            from mirgecom.inviscid import get_inviscid_cfl
            ts_field = get_inviscid_cfl(discr, eos=eos, dt=dt, cv=state)
            from grudge.op import nodal_max
            cfl = nodal_max(discr, "vol", ts_field)

        return ts_field, cfl, min(t_remaining, dt)

    def my_pre_step(step, t, dt, state):
        try:
            dv = None

            if logmgr:
                logmgr.tick_before()

            from mirgecom.simutil import check_step
            do_viz = check_step(step=step, interval=nviz)
            do_restart = check_step(step=step, interval=nrestart)
            do_health = check_step(step=step, interval=nhealth)
            do_status = check_step(step=step, interval=nstatus)

            if do_health:
                dv = eos.dependent_vars(state)
<<<<<<< HEAD
                from mirgecom.simutil import allsync
                health_errors = allsync(my_health_check(state, dv), comm, op=MPI.LOR)
=======
                health_errors = global_reduce(my_health_check(dv), op="lor")
>>>>>>> 56ea46e6
                if health_errors:
                    if rank == 0:
                        logger.info("Fluid solution failed health check.")
                    raise MyRuntimeError("Failed simulation health check.")

            ts_field, cfl, dt = my_get_timestep(t=t, dt=dt, state=state)

            if do_status:
                my_write_status(dt, cfl)

            if do_restart:
                my_write_restart(step=step, t=t, state=state)

            if do_viz:
                production_rates = eos.get_production_rates(state)
                if dv is None:
                    dv = eos.dependent_vars(state)
                my_write_viz(step=step, t=t, dt=dt, state=state, dv=dv,
                             production_rates=production_rates,
                             ts_field=ts_field, cfl=cfl)

        except MyRuntimeError:
            if rank == 0:
                logger.info("Errors detected; attempting graceful exit.")
            my_write_viz(step=step, t=t, dt=dt, state=state)
            my_write_restart(step=step, t=t, state=state)
            raise

        return state, dt

    def my_post_step(step, t, dt, state):
        # Logmgr needs to know about EOS, dt, dim?
        # imo this is a design/scope flaw
        if logmgr:
            set_dt(logmgr, dt)
            set_sim_state(logmgr, dim, state, eos)
            logmgr.tick_after()
        return state, dt

    def my_rhs(t, state):
        return (euler_operator(discr, cv=state, time=t,
                               boundaries=boundaries, eos=eos)
                + eos.get_species_source_terms(state))

    current_dt = get_sim_timestep(discr, current_state, current_t, current_dt,
                                  current_cfl, eos, t_final, constant_cfl)

    current_step, current_t, current_state = \
        advance_state(rhs=my_rhs, timestepper=timestepper,
                      pre_step_callback=my_pre_step,
                      post_step_callback=my_post_step, dt=current_dt,
                      state=current_state, t=current_t, t_final=t_final)

    # Dump the final data
    if rank == 0:
        logger.info("Checkpointing final state ...")

    final_dv = eos.dependent_vars(current_state)
    final_dm = eos.get_production_rates(current_state)
    ts_field, cfl, dt = my_get_timestep(t=current_t, dt=current_dt,
                                        state=current_state)
    my_write_viz(step=current_step, t=current_t, dt=dt, state=current_state,
                 dv=final_dv, production_rates=final_dm, ts_field=ts_field, cfl=cfl)
    my_write_status(dt=dt, cfl=cfl)
    my_write_restart(step=current_step, t=current_t, state=current_state)

    if logmgr:
        logmgr.close()
    elif use_profiling:
        print(actx.tabulate_profiling_data())

    finish_tol = 1e-16
    assert np.abs(current_t - t_final) < finish_tol


if __name__ == "__main__":
    import argparse
    casename = "autoignition"
    parser = argparse.ArgumentParser(description=f"MIRGE-Com Example: {casename}")
    parser.add_argument("--lazy", action="store_true",
        help="switch to a lazy computation mode")
    parser.add_argument("--profiling", action="store_true",
        help="turn on detailed performance profiling")
    parser.add_argument("--log", action="store_true", default=True,
        help="turn on logging")
    parser.add_argument("--leap", action="store_true",
        help="use leap timestepper")
    parser.add_argument("--restart_file", help="root name of restart file")
    parser.add_argument("--casename", help="casename to use for i/o")
    args = parser.parse_args()
    if args.profiling:
        if args.lazy:
            raise ValueError("Can't use lazy and profiling together.")
        actx_class = PyOpenCLProfilingArrayContext
    else:
        actx_class = PytatoPyOpenCLArrayContext if args.lazy \
            else PyOpenCLArrayContext

    logging.basicConfig(format="%(message)s", level=logging.INFO)
    if args.casename:
        casename = args.casename
    rst_filename = None
    if args.restart_file:
        rst_filename = args.restart_file

    main(use_logmgr=args.log, use_leap=args.leap, use_profiling=args.profiling,
         casename=casename, rst_filename=rst_filename, actx_class=actx_class)

# vim: foldmethod=marker<|MERGE_RESOLUTION|>--- conflicted
+++ resolved
@@ -426,12 +426,7 @@
 
             if do_health:
                 dv = eos.dependent_vars(state)
-<<<<<<< HEAD
-                from mirgecom.simutil import allsync
-                health_errors = allsync(my_health_check(state, dv), comm, op=MPI.LOR)
-=======
-                health_errors = global_reduce(my_health_check(dv), op="lor")
->>>>>>> 56ea46e6
+                health_errors = global_reduce(my_health_check(state, dv), op="lor")
                 if health_errors:
                     if rank == 0:
                         logger.info("Fluid solution failed health check.")
