--- conflicted
+++ resolved
@@ -114,9 +114,6 @@
     # This example runs only 3 steps by default (to keep CI ~short)
     # With the mixture defined below, equilibrium is achieved at ~40ms
     # To run to equlibrium, set t_final >= 40ms.
-<<<<<<< HEAD
-    t_final = 3e-9
-=======
 
     # Time stepper selection
     if use_leap:
@@ -128,7 +125,6 @@
     # Time loop control parameters
     current_step = 0
     t_final = 1e-8
->>>>>>> 3a923398
     current_cfl = 1.0
     current_dt = 1e-9
     current_t = 0
@@ -346,44 +342,6 @@
                 "num_parts": nproc
             }
             from mirgecom.restart import write_restart_file
-<<<<<<< HEAD
-            write_restart_file(actx, rst_data, rst_filename, comm)
-
-        viz_fields = None
-        if check_step(step, nviz):
-            reaction_rates = eos.get_production_rates(state)
-            viz_fields = [("reaction_rates", reaction_rates)]
-        return sim_checkpoint(discr, visualizer, eos, cv=state,
-                              vizname=casename, step=step,
-                              t=t, dt=dt, nstatus=nstatus, nviz=nviz,
-                              constant_cfl=constant_cfl, comm=comm,
-                              viz_fields=viz_fields)
-
-    try:
-        (current_step, current_t, current_state) = \
-            advance_state(rhs=my_rhs, timestepper=timestepper,
-                checkpoint=my_checkpoint,
-                get_timestep=get_timestep, state=current_state,
-                t=current_t, t_final=t_final)
-    except ExactSolutionMismatch as ex:
-        error_state = True
-        current_step = ex.step
-        current_t = ex.t
-        current_state = ex.state
-
-    if not check_step(current_step, nviz):  # If final step not an output step
-        if rank == 0:
-            logger.info("Checkpointing final state ...")
-        my_checkpoint(current_step, t=current_t,
-                      dt=(current_t - checkpoint_t),
-                      state=current_state)
-
-    if current_t - t_final < 0:
-        error_state = True
-
-    if error_state:
-        raise ValueError("Simulation did not complete successfully.")
-=======
             write_restart_file(actx, rst_data, rst_fname, comm)
 
     def my_health_check(dv):
@@ -478,7 +436,6 @@
 
     finish_tol = 1e-16
     assert np.abs(current_t - t_final) < finish_tol
->>>>>>> 3a923398
 
 
 if __name__ == "__main__":
