--- conflicted
+++ resolved
@@ -109,15 +109,7 @@
     current_cfl = 1.0
     current_dt = .001
     current_t = 0
-<<<<<<< HEAD
-    eos = IdealSingleGas()
-    initializer = Lump(dim=dim, center=orig, velocity=vel)
-    boundaries = {
-        BTAG_ALL: PrescribedInviscidBoundary(fluid_solution_func=initializer)
-    }
-=======
     current_step = 0
->>>>>>> 7ec27d45
     constant_cfl = False
 
     # some i/o frequencies
@@ -182,7 +174,9 @@
     orig = np.zeros(shape=(dim,))
     vel[:dim] = 1.0
     initializer = Lump(dim=dim, center=orig, velocity=vel)
-    boundaries = {BTAG_ALL: PrescribedBoundary(initializer)}
+    boundaries = {
+        BTAG_ALL: PrescribedInviscidBoundary(fluid_solution_func=initializer)
+    }
 
     if rst_filename:
         current_t = restart_data["t"]
