"""Demonstrate simple mass lump advection."""

__copyright__ = """
Copyright (C) 2020 University of Illinois Board of Trustees
"""

__license__ = """
Permission is hereby granted, free of charge, to any person obtaining a copy
of this software and associated documentation files (the "Software"), to deal
in the Software without restriction, including without limitation the rights
to use, copy, modify, merge, publish, distribute, sublicense, and/or sell
copies of the Software, and to permit persons to whom the Software is
furnished to do so, subject to the following conditions:

The above copyright notice and this permission notice shall be included in
all copies or substantial portions of the Software.

THE SOFTWARE IS PROVIDED "AS IS", WITHOUT WARRANTY OF ANY KIND, EXPRESS OR
IMPLIED, INCLUDING BUT NOT LIMITED TO THE WARRANTIES OF MERCHANTABILITY,
FITNESS FOR A PARTICULAR PURPOSE AND NONINFRINGEMENT. IN NO EVENT SHALL THE
AUTHORS OR COPYRIGHT HOLDERS BE LIABLE FOR ANY CLAIM, DAMAGES OR OTHER
LIABILITY, WHETHER IN AN ACTION OF CONTRACT, TORT OR OTHERWISE, ARISING FROM,
OUT OF OR IN CONNECTION WITH THE SOFTWARE OR THE USE OR OTHER DEALINGS IN
THE SOFTWARE.
"""
import logging
import numpy as np
import pyopencl as cl
import pyopencl.tools as cl_tools
from functools import partial

from meshmode.array_context import (
    PyOpenCLArrayContext,
    PytatoPyOpenCLArrayContext
)
from mirgecom.profiling import PyOpenCLProfilingArrayContext
from meshmode.dof_array import thaw
from meshmode.mesh import BTAG_ALL, BTAG_NONE  # noqa
from grudge.eager import EagerDGDiscretization
from grudge.shortcuts import make_visualizer


from mirgecom.euler import euler_operator
from mirgecom.simutil import (
    get_sim_timestep,
    generate_and_distribute_mesh
)
from mirgecom.io import make_init_message
from mirgecom.mpi import mpi_entry_point

from mirgecom.integrators import rk4_step
from mirgecom.steppers import advance_state
from mirgecom.boundary import PrescribedInviscidBoundary
from mirgecom.initializers import Lump
from mirgecom.eos import IdealSingleGas

from logpyle import IntervalTimer, set_dt
from mirgecom.euler import extract_vars_for_logging, units_for_logging
from mirgecom.logging_quantities import (
    initialize_logmgr,
    logmgr_add_many_discretization_quantities,
    logmgr_add_device_name,
    logmgr_add_device_memory_usage,
    set_sim_state
)

logger = logging.getLogger(__name__)


class MyRuntimeError(RuntimeError):
    """Simple exception to kill the simulation."""

    pass


@mpi_entry_point
def main(ctx_factory=cl.create_some_context, use_logmgr=True,
         use_leap=False, use_profiling=False, casename=None,
         rst_filename=None, actx_class=PyOpenCLArrayContext):
    """Drive example."""
    cl_ctx = ctx_factory()

    if casename is None:
        casename = "mirgecom"

    from mpi4py import MPI
    comm = MPI.COMM_WORLD
    rank = comm.Get_rank()
    nparts = comm.Get_size()

    logmgr = initialize_logmgr(use_logmgr,
        filename=f"{casename}.sqlite", mode="wu", mpi_comm=comm)

    if use_profiling:
        queue = cl.CommandQueue(cl_ctx,
            properties=cl.command_queue_properties.PROFILING_ENABLE)
    else:
        queue = cl.CommandQueue(cl_ctx)

    actx = actx_class(
        queue,
        allocator=cl_tools.MemoryPool(cl_tools.ImmediateAllocator(queue)))

    # timestepping control
    if use_leap:
        from leap.rk import RK4MethodBuilder
        timestepper = RK4MethodBuilder("state")
    else:
        timestepper = rk4_step
    t_final = 0.01
    current_cfl = 1.0
    current_dt = .001
    current_t = 0
    current_step = 0
    constant_cfl = False

    # some i/o frequencies
    nstatus = 1
    nhealth = 1
    nrestart = 10
    nviz = 1

    dim = 3

    rst_path = "restart_data/"
    rst_pattern = (
        rst_path + "{cname}-{step:04d}-{rank:04d}.pkl"
    )
    if rst_filename:  # read the grid from restart data
        rst_filename = f"{rst_filename}-{rank:04d}.pkl"

        from mirgecom.restart import read_restart_data
        restart_data = read_restart_data(actx, rst_filename)
        local_mesh = restart_data["local_mesh"]
        local_nelements = local_mesh.nelements
        global_nelements = restart_data["global_nelements"]
        assert restart_data["nparts"] == nparts
    else:  # generate the grid from scratch
        box_ll = -5.0
        box_ur = 5.0
        nel_1d = 16
        from meshmode.mesh.generation import generate_regular_rect_mesh
        generate_mesh = partial(generate_regular_rect_mesh, a=(box_ll,)*dim,
                                b=(box_ur,) * dim, nelements_per_axis=(nel_1d,)*dim)
        local_mesh, global_nelements = generate_and_distribute_mesh(comm,
                                                                    generate_mesh)
        local_nelements = local_mesh.nelements

    order = 3
    discr = EagerDGDiscretization(
        actx, local_mesh, order=order, mpi_communicator=comm
    )
    nodes = thaw(actx, discr.nodes())

    vis_timer = None

    if logmgr:
        logmgr_add_device_name(logmgr, queue)
        logmgr_add_device_memory_usage(logmgr, queue)
        logmgr_add_many_discretization_quantities(logmgr, discr, dim,
                             extract_vars_for_logging, units_for_logging)

        vis_timer = IntervalTimer("t_vis", "Time spent visualizing")
        logmgr.add_quantity(vis_timer)

        logmgr.add_watches([
            ("step.max", "step = {value}, "),
            ("t_sim.max", "sim time: {value:1.6e} s\n"),
            ("min_pressure", "------- P (min, max) (Pa) = ({value:1.9e}, "),
            ("max_pressure",    "{value:1.9e})\n"),
            ("t_step.max", "------- step walltime: {value:6g} s, "),
            ("t_log.max", "log walltime: {value:6g} s")
        ])

    # soln setup, init
    eos = IdealSingleGas()
    vel = np.zeros(shape=(dim,))
    orig = np.zeros(shape=(dim,))
    vel[:dim] = 1.0
    initializer = Lump(dim=dim, center=orig, velocity=vel)
    boundaries = {
<<<<<<< HEAD
        BTAG_ALL: PrescribedInviscidBoundary(fluid_solution_func=initializer)
=======
        BTAG_ALL: PrescribedBoundary(initializer)
>>>>>>> 51019d54
    }

    if rst_filename:
        current_t = restart_data["t"]
        current_step = restart_data["step"]
        current_state = restart_data["state"]
        if logmgr:
            from mirgecom.logging_quantities import logmgr_set_time
            logmgr_set_time(logmgr, current_step, current_t)
    else:
        # Set the current state from time 0
        current_state = initializer(nodes)

    visualizer = make_visualizer(discr)
    initname = initializer.__class__.__name__
    eosname = eos.__class__.__name__
    init_message = make_init_message(dim=dim, order=order,
                                     nelements=local_nelements,
                                     global_nelements=global_nelements,
                                     dt=current_dt, t_final=t_final, nstatus=nstatus,
                                     nviz=nviz, cfl=current_cfl,
                                     constant_cfl=constant_cfl, initname=initname,
                                     eosname=eosname, casename=casename)
    if rank == 0:
        logger.info(init_message)

    def my_write_viz(step, t, state, dv=None, exact=None, resid=None):
        if dv is None:
            dv = eos.dependent_vars(state)
        if exact is None:
            exact = initializer(x_vec=nodes, eos=eos, t=t)
        if resid is None:
            resid = state - exact
        viz_fields = [("cv", state),
                      ("dv", dv),
                      ("exact", exact),
                      ("residual", resid)]
        from mirgecom.simutil import write_visfile
        write_visfile(discr, viz_fields, visualizer, vizname=casename,
                      step=step, t=t, overwrite=True, vis_timer=vis_timer)

    def my_write_restart(state, step, t):
        rst_fname = rst_pattern.format(cname=casename, step=step, rank=rank)
        if rst_fname != rst_filename:
            rst_data = {
                "local_mesh": local_mesh,
                "state": state,
                "t": t,
                "step": step,
                "order": order,
                "global_nelements": global_nelements,
                "num_parts": nparts
            }
            from mirgecom.restart import write_restart_file
            write_restart_file(actx, rst_data, rst_fname, comm)

    def my_health_check(dv, state, exact):
        health_error = False
        from mirgecom.simutil import check_naninf_local, check_range_local
        if check_naninf_local(discr, "vol", dv.pressure) \
           or check_range_local(discr, "vol", dv.pressure, .9, 1.1):
            health_error = True
            logger.info(f"{rank=}: Invalid pressure data found.")

        from mirgecom.simutil import compare_fluid_solutions
        component_errors = compare_fluid_solutions(discr, state, exact)
        exittol = .09
        if max(component_errors) > exittol:
            health_error = True
            if rank == 0:
                logger.info("Solution diverged from exact soln.")

        return health_error

    def my_pre_step(step, t, dt, state):
        try:
            dv = None
            exact = None

            if logmgr:
                logmgr.tick_before()

            from mirgecom.simutil import check_step
            do_viz = check_step(step=step, interval=nviz)
            do_restart = check_step(step=step, interval=nrestart)
            do_health = check_step(step=step, interval=nhealth)
            do_status = check_step(step=step, interval=nstatus)

            if do_health:
                dv = eos.dependent_vars(state)
                exact = initializer(x_vec=nodes, eos=eos, t=t)
                from mirgecom.simutil import allsync
                health_errors = allsync(
                    my_health_check(dv=dv, state=state, exact=exact),
                    comm, op=MPI.LOR
                )
                if health_errors:
                    if rank == 0:
                        logger.info("Fluid solution failed health check.")
                    raise MyRuntimeError("Failed solution health check.")

            if do_restart:
                my_write_restart(step=step, t=t, state=state)

            if do_viz:
                if dv is None:
                    dv = eos.dependent_vars(state)
                if exact is None:
                    exact = initializer(x_vec=nodes, eos=eos, t=t)
                resid = state - exact
                my_write_viz(step=step, t=t, dv=dv, state=state, exact=exact,
                             resid=resid)

            if do_status:
                if exact is None:
                    exact = initializer(x_vec=nodes, eos=eos, t=t)
                from mirgecom.simutil import compare_fluid_solutions
                component_errors = compare_fluid_solutions(discr, state, exact)
                status_msg = (
                    "------- errors="
                    + ", ".join("%.3g" % en for en in component_errors))
                if rank == 0:
                    logger.info(status_msg)

        except MyRuntimeError:
            if rank == 0:
                logger.info("Errors detected; attempting graceful exit.")
            my_write_viz(step=step, t=t, state=state)
            my_write_restart(step=step, t=t, state=state)
            raise

        dt = get_sim_timestep(discr, state, t, dt, current_cfl, eos, t_final,
                              constant_cfl)
        return state, dt

    def my_post_step(step, t, dt, state):
        # Logmgr needs to know about EOS, dt, dim?
        # imo this is a design/scope flaw
        if logmgr:
            set_dt(logmgr, dt)
            set_sim_state(logmgr, dim, state, eos)
            logmgr.tick_after()
        return state, dt

    def my_rhs(t, state):
        return euler_operator(discr, cv=state, t=t,
                              boundaries=boundaries, eos=eos)

    current_dt = get_sim_timestep(discr, current_state, current_t, current_dt,
                                  current_cfl, eos, t_final, constant_cfl)

    current_step, current_t, current_state = \
        advance_state(rhs=my_rhs, timestepper=timestepper,
                      pre_step_callback=my_pre_step,
                      post_step_callback=my_post_step, dt=current_dt,
                      state=current_state, t=current_t, t_final=t_final)

    # Dump the final data
    if rank == 0:
        logger.info("Checkpointing final state ...")

    final_dv = eos.dependent_vars(current_state)
    final_exact = initializer(x_vec=nodes, eos=eos, t=current_t)
    final_resid = current_state - final_exact
    my_write_viz(step=current_step, t=current_t, state=current_state, dv=final_dv,
                 exact=final_exact, resid=final_resid)
    my_write_restart(step=current_step, t=current_t, state=current_state)

    if logmgr:
        logmgr.close()
    elif use_profiling:
        print(actx.tabulate_profiling_data())

    finish_tol = 1e-16
    assert np.abs(current_t - t_final) < finish_tol


if __name__ == "__main__":
    import argparse
    casename = "mass-lump"
    parser = argparse.ArgumentParser(description=f"MIRGE-Com Example: {casename}")
    parser.add_argument("--lazy", action="store_true",
        help="switch to a lazy computation mode")
    parser.add_argument("--profiling", action="store_true",
        help="turn on detailed performance profiling")
    parser.add_argument("--log", action="store_true", default=True,
        help="turn on logging")
    parser.add_argument("--leap", action="store_true",
        help="use leap timestepper")
    parser.add_argument("--restart_file", help="root name of restart file")
    parser.add_argument("--casename", help="casename to use for i/o")
    args = parser.parse_args()
    if args.profiling:
        if args.lazy:
            raise ValueError("Can't use lazy and profiling together.")
        actx_class = PyOpenCLProfilingArrayContext
    else:
        actx_class = PytatoPyOpenCLArrayContext if args.lazy \
            else PyOpenCLArrayContext

    logging.basicConfig(format="%(message)s", level=logging.INFO)
    if args.casename:
        casename = args.casename
    rst_filename = None
    if args.restart_file:
        rst_filename = args.restart_file

    main(use_logmgr=args.log, use_leap=args.leap, use_profiling=args.profiling,
         casename=casename, rst_filename=rst_filename, actx_class=actx_class)

# vim: foldmethod=marker<|MERGE_RESOLUTION|>--- conflicted
+++ resolved
@@ -179,11 +179,7 @@
     vel[:dim] = 1.0
     initializer = Lump(dim=dim, center=orig, velocity=vel)
     boundaries = {
-<<<<<<< HEAD
         BTAG_ALL: PrescribedInviscidBoundary(fluid_solution_func=initializer)
-=======
-        BTAG_ALL: PrescribedBoundary(initializer)
->>>>>>> 51019d54
     }
 
     if rst_filename:
