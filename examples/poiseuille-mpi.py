--- conflicted
+++ resolved
@@ -30,15 +30,6 @@
 from pytools.obj_array import make_obj_array
 from functools import partial
 
-<<<<<<< HEAD
-from meshmode.array_context import (
-    PyOpenCLArrayContext,
-    PytatoPyOpenCLArrayContext
-)
-from mirgecom.profiling import PyOpenCLProfilingArrayContext
-=======
-from arraycontext import thaw
->>>>>>> 7b3f83d8
 from meshmode.mesh import BTAG_ALL, BTAG_NONE  # noqa
 
 from grudge.shortcuts import make_visualizer
